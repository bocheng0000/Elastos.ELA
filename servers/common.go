--- conflicted
+++ resolved
@@ -158,16 +158,7 @@
 	SideChainTransactionHashes []string
 }
 
-<<<<<<< HEAD
 type ProducerInfo struct {
-	PublicKey string `json:"publickey"`
-	NickName  string `json:"nickname"`
-	Url       string `json:"url"`
-	Location  uint64 `json:"location"`
-	Address   string `json:"address"`
-	Signature string `json:"signature"`
-=======
-type RegisterProducerInfo struct {
 	OwnerPublicKey string `json:"ownerpublickey"`
 	NodePublicKey  string `json:"nodepublickey"`
 	NickName       string `json:"nickname"`
@@ -175,7 +166,6 @@
 	Location       uint64 `json:"location"`
 	Address        string `json:"address"`
 	Signature      string `json:"signature"`
->>>>>>> b6e0776c
 }
 
 type CancelProducerInfo struct {
