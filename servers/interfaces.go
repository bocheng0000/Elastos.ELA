--- conflicted
+++ resolved
@@ -5,6 +5,7 @@
 	"encoding/binary"
 	"encoding/json"
 	"fmt"
+	"github.com/elastos/Elastos.ELA/core/contract"
 	"math"
 
 	aux "github.com/elastos/Elastos.ELA/auxpow"
@@ -13,31 +14,26 @@
 	"github.com/elastos/Elastos.ELA/common"
 	"github.com/elastos/Elastos.ELA/common/config"
 	"github.com/elastos/Elastos.ELA/common/log"
-	"github.com/elastos/Elastos.ELA/core/contract"
 	. "github.com/elastos/Elastos.ELA/core/types"
 	"github.com/elastos/Elastos.ELA/core/types/outputpayload"
 	. "github.com/elastos/Elastos.ELA/core/types/payload"
 	"github.com/elastos/Elastos.ELA/elanet"
 	. "github.com/elastos/Elastos.ELA/errors"
-<<<<<<< HEAD
 	"github.com/elastos/Elastos.ELA/events"
 	"github.com/elastos/Elastos.ELA/mempool"
 	"github.com/elastos/Elastos.ELA/p2p/msg"
 	"github.com/elastos/Elastos.ELA/p2p/peer"
-=======
-	"github.com/elastos/Elastos.ELA/p2p/msg"
->>>>>>> 9160cf19
 	"github.com/elastos/Elastos.ELA/pow"
 )
 
 var (
-	Chain     *blockchain.BlockChain
-	Store     blockchain.IChainStore
-	TxMemPool *mempool.TxPool
-	Pow       *pow.Service
-	Server    elanet.Server
-	Arbiters  interfaces.Arbitrators
-	Versions  interfaces.HeightVersions
+	Chain       *blockchain.BlockChain
+	Store       blockchain.IChainStore
+	TxMemPool   *mempool.TxPool
+	Pow         *pow.Service
+	Server      elanet.Server
+	Arbiters    interfaces.Arbitrators
+	Versions    interfaces.HeightVersions
 )
 
 func ToReversedString(hash common.Uint256) string {
@@ -914,14 +910,9 @@
 	var ps []Producer
 	for i, p := range producers {
 		var active bool
-<<<<<<< HEAD
-		state := Store.GetProducerStatus(addr)
+		pk := common.BytesToHexString(p.PublicKey)
+		state := Store.GetProducerStatus(pk)
 		if state == blockchain.ProducerRegistered {
-=======
-		pk := common.BytesToHexString(p.PublicKey)
-		state := chain.DefaultLedger.Store.GetProducerStatus(pk)
-		if state == chain.ProducerRegistered {
->>>>>>> 9160cf19
 			active = true
 		}
 		vote := Store.GetProducerVote(p.PublicKey)
@@ -969,11 +960,7 @@
 	if _, err = contract.PublicKeyToStandardProgramHash(publicKeyBytes); err != nil {
 		return ResponsePack(InvalidParams, "invalid public key bytes")
 	}
-<<<<<<< HEAD
-	return ResponsePack(Success, Store.GetProducerStatus(address))
-=======
-	return ResponsePack(Success, chain.DefaultLedger.Store.GetProducerStatus(publicKey))
->>>>>>> 9160cf19
+	return ResponsePack(Success, Store.GetProducerStatus(publicKey))
 }
 
 func VoteStatus(param Params) map[string]interface{} {
@@ -993,21 +980,8 @@
 
 	var total common.Fixed64
 	var voting common.Fixed64
-<<<<<<< HEAD
-	status := true
 	for _, unspent := range unspents[config.ELAAssetID] {
-		if unspent.Index == 0 {
-			tx, height, err := Store.GetTransaction(unspent.TxID)
-			if err != nil {
-				return ResponsePack(InternalError, "unknown transaction "+unspent.TxID.String()+" from persisted utxo")
-			}
-			if tx.Outputs[unspent.Index].OutputType == VoteOutput {
-				voting += unspent.Value
-			}
-			bHash, err := Store.GetBlockHash(height)
-=======
-	for _, unspent := range unspents[chain.DefaultLedger.Blockchain.AssetID] {
-		tx, _, err := chain.DefaultLedger.Store.GetTransaction(unspent.TxID)
+		tx, _, err := Store.GetTransaction(unspent.TxID)
 		if err != nil {
 			return ResponsePack(InternalError, "unknown transaction "+unspent.TxID.String()+" from persisted utxo")
 		}
@@ -1018,28 +992,18 @@
 	}
 
 	status := true
-	for _, t := range ServerNode.GetTransactionPool(false) {
+	for _, t := range TxMemPool.GetTxsInPool() {
 		for _, i := range t.Inputs {
-			tx, _, err := chain.DefaultLedger.Store.GetTransaction(i.Previous.TxID)
->>>>>>> 9160cf19
+			tx, _, err := Store.GetTransaction(i.Previous.TxID)
 			if err != nil {
 				return ResponsePack(InternalError, "unknown transaction "+i.Previous.TxID.String()+" from persisted utxo")
 			}
-<<<<<<< HEAD
-			header, err := Store.GetHeader(bHash)
-			if err != nil {
-				return ResponsePack(UnknownTransaction, "")
-			}
-
-			if Store.GetHeight()-header.Height < 6 {
-=======
 			if tx.Outputs[i.Previous.Index].ProgramHash.IsEqual(*programHash) {
 				status = false
 			}
 		}
 		for _, o := range t.Outputs {
 			if o.OutputType == VoteOutput && o.ProgramHash.IsEqual(*programHash) {
->>>>>>> 9160cf19
 				status = false
 			}
 		}
@@ -1068,19 +1032,11 @@
 	if confirm > 25 {
 		return ResponsePack(InvalidParams, "support only 25 confirmations at most")
 	}
-	currentHeight := chain.DefaultLedger.GetLocalBlockChainHeight()
 	var FeeRate = 10000 //basic fee rate 10000 sela per KB
 	var count = 0
-	// 6 confirmations at most
-	for i := currentHeight; i == 0; i-- {
-		b, _ := chain.DefaultLedger.GetBlockWithHeight(i)
-		if b.GetSize() < msg.MaxBlockSize {
-			break
-		} else {
-			//how many full blocks continuously before?
-			count++
-		}
-	}
+
+	// TODO just return fixed transaction fee for now, we didn't have that much
+	// transactions in a block yet.
 
 	return ResponsePack(Success, GetFeeRate(count, int(confirm))*FeeRate)
 }
