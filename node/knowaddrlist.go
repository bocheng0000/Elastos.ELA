package node

import (
	"math/rand"
	"sync"
	"time"

	"github.com/elastos/Elastos.ELA.Utility/p2p"
	"github.com/elastos/Elastos.ELA/log"
	. "github.com/elastos/Elastos.ELA/protocol"
)

const (
	// needAddressThreshold is the number of addresses under which the
	// address manager will claim to need more addresses.
	needAddressThreshold = 1000
	// numMissingDays is the number of days before which we assume an
	// address has vanished if we have not seen it announced  in that long.
	numMissingDays = 30
	// numRetries is the number of tried without a single success before
	// we assume an address is bad.
	numRetries = 10
)

type KnownAddress struct {
	srcAddr        p2p.NetAddress
	lastattempt    time.Time
	lastDisconnect time.Time
	attempts       int
}

type KnownAddressList struct {
	sync.RWMutex
	List      map[uint64]*KnownAddress
	addrCount uint64
}

func (ka *KnownAddress) LastAttempt() time.Time {
	return ka.lastattempt
}

func (ka *KnownAddress) increaseAttempts() {
	ka.attempts++
}

func (ka *KnownAddress) updateLastAttempt() {
	// set last tried time to now
	ka.lastattempt = time.Now()
}

func (ka *KnownAddress) updateLastDisconnect() {
	// set last disconnect time to now
	ka.lastDisconnect = time.Now()
}

// chance returns the selection probability for a known address.  The priority
// depends upon how recently the address has been seen, how recently it was last
// attempted and how often attempts to connect to it have failed.
func (ka *KnownAddress) chance() float64 {
	now := time.Now()
	lastAttempt := now.Sub(ka.lastattempt)

	if lastAttempt < 0 {
		lastAttempt = 0
	}

	c := 1.0

	// Very recent attempts are less likely to be retried.
	if lastAttempt < 10*time.Minute {
		c *= 0.01
	}

	// Failed attempts deprioritise.
	for i := ka.attempts; i > 0; i-- {
		c /= 1.5
	}

	return c
}

// isBad returns true if the address in question has not been tried in the last
// minute and meets one of the following criteria:
// 1) Just tried in one minute
// 2) It hasn't been seen in over a month
// 3) It has failed at least ten times
// 4) It has failed ten times in the last week
// All addresses that meet these criteria are assumed to be worthless and not
// worth keeping hold of.
func (ka *KnownAddress) isBad() bool {
	// just tried in one minute? This isn't suitable for very few peers.
	//if ka.lastattempt.After(lastActive.Now().Add(-1 * lastActive.Minute)) {
	//	return true
	//}

	// Over a month old?
	if ka.srcAddr.Time < (time.Now().Add(-1 * numMissingDays * time.Hour * 24)).UnixNano() {
		return true
	}

	// Just disconnected in one minute? This isn't suitable for very few peers.
	//if ka.lastDisconnect.After(lastActive.Now().Add(-1 * lastActive.Minute)) {
	//	return true
	//}

	// tried too many times?
	if ka.attempts >= numRetries {
		return true
	}

	return false
}

func (ka *KnownAddress) SaveAddr(na p2p.NetAddress) {
	ka.srcAddr.Time = na.Time
	ka.srcAddr.Services = na.Services
	ka.srcAddr.IP = na.IP
	ka.srcAddr.Port = na.Port
	ka.srcAddr.ID = na.ID
}

func (ka *KnownAddress) NetAddress() p2p.NetAddress {
	return ka.srcAddr
}

func (ka *KnownAddress) GetID() uint64 {
	return ka.srcAddr.ID
}

func (al *KnownAddressList) NeedMoreAddresses() bool {
	al.Lock()
	defer al.Unlock()

	return al.addrCount < needAddressThreshold
}

func (al *KnownAddressList) AddressExisted(uid uint64) bool {
	_, ok := al.List[uid]
	return ok
}

func (al *KnownAddressList) UpdateAddress(id uint64, na p2p.NetAddress) {
	kaold := al.List[id]
	if (na.Time > kaold.srcAddr.Time) ||
		(kaold.srcAddr.Services&na.Services) !=
			na.Services {
		kaold.SaveAddr(na)
	}
}

func (al *KnownAddressList) UpdateLastDisconn(id uint64) {
	ka := al.List[id]
	ka.updateLastDisconnect()
}

<<<<<<< HEAD
func (al *KnownAddressList) AddAddressToKnownAddress(na p2p.NetAddress) {
=======
func (al *KnownAddressList) AddKnownAddress(na p2p.NetAddress) {
>>>>>>> 420cd34a
	al.Lock()
	defer al.Unlock()

	log.Debugf("AddKnownAddress %s", na.String())

	ka := new(KnownAddress)
	ka.SaveAddr(na)
	if al.AddressExisted(ka.GetID()) {
		log.Debug("It is a existed addr\n")
		al.UpdateAddress(ka.GetID(), na)
	} else {
		al.List[ka.GetID()] = ka
		al.addrCount++
	}
}

func (al *KnownAddressList) DelAddressFromList(id uint64) bool {
	al.Lock()
	defer al.Unlock()

	_, ok := al.List[id]
	if ok == false {
		return false
	}
	delete(al.List, id)
	return true
}

func (al *KnownAddressList) GetAddressCnt() uint64 {
	al.RLock()
	defer al.RUnlock()
	if al != nil {
		return al.addrCount
	}
	return 0
}

func (al *KnownAddressList) init() {
	al.List = make(map[uint64]*KnownAddress)
}

func isInNbrList(id uint64, nbrAddrs []p2p.NetAddress) bool {
	for _, na := range nbrAddrs {
		if id == na.ID {
			return true
		}
	}
	return false
}

func (al *KnownAddressList) RandGetAddresses(nbrAddrs []p2p.NetAddress) []p2p.NetAddress {
	al.RLock()
	defer al.RUnlock()
	var keys []uint64
	for k := range al.List {
		isInNbr := isInNbrList(k, nbrAddrs)
		isBad := al.List[k].isBad()
		if isInNbr == false && isBad == false {
			keys = append(keys, k)
		}
	}

	addrLen := len(keys)
	var i int
	addrs := []p2p.NetAddress{}
	if MaxOutBoundCount-len(nbrAddrs) > addrLen {
		for _, v := range keys {
			ka, ok := al.List[v]
			if !ok {
				continue
			}
			ka.increaseAttempts()
			ka.updateLastAttempt()
			addrs = append(addrs, ka.srcAddr)
		}
	} else {
		order := rand.Perm(addrLen)
		var count int
		count = MaxOutBoundCount - len(nbrAddrs)
		for i = 0; i < count; i++ {
			for j, v := range keys {
				if j == order[j] {
					ka, ok := al.List[v]
					if !ok {
						continue
					}
					ka.increaseAttempts()
					ka.updateLastAttempt()
					addrs = append(addrs, ka.srcAddr)
					keys = append(keys[:j], keys[j+1:]...)
					break
				}
			}
		}
	}

	return addrs
}

func (al *KnownAddressList) RandSelectAddresses() []p2p.NetAddress {
	al.RLock()
	defer al.RUnlock()
	var keys []uint64
	addrs := []p2p.NetAddress{}
	for k := range al.List {
		keys = append(keys, k)
	}
	addrLen := len(keys)

	var count int
	if MaxOutBoundCount > addrLen {
		count = addrLen
	} else {
		count = MaxOutBoundCount
	}
	for i, v := range keys {
		if i < count {
			ka, ok := al.List[v]
			if !ok {
				continue
			}
			addrs = append(addrs, ka.srcAddr)
		}
	}

	return addrs
}<|MERGE_RESOLUTION|>--- conflicted
+++ resolved
@@ -153,11 +153,7 @@
 	ka.updateLastDisconnect()
 }
 
-<<<<<<< HEAD
-func (al *KnownAddressList) AddAddressToKnownAddress(na p2p.NetAddress) {
-=======
 func (al *KnownAddressList) AddKnownAddress(na p2p.NetAddress) {
->>>>>>> 420cd34a
 	al.Lock()
 	defer al.Unlock()
 
