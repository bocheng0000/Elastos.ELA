// Copyright (c) 2017-2020 The Elastos Foundation
// Use of this source code is governed by an MIT
// license that can be found in the LICENSE file.
//

package state

import (
	"bytes"
	"encoding/hex"
	"fmt"
	"io"
	"math"
	"sync"

	"github.com/elastos/Elastos.ELA/common"
	"github.com/elastos/Elastos.ELA/common/config"
	"github.com/elastos/Elastos.ELA/core/contract"
	"github.com/elastos/Elastos.ELA/core/types"
	"github.com/elastos/Elastos.ELA/core/types/outputpayload"
	"github.com/elastos/Elastos.ELA/core/types/payload"
	"github.com/elastos/Elastos.ELA/cr/state"
	"github.com/elastos/Elastos.ELA/events"
	"github.com/elastos/Elastos.ELA/utils"
)

// ProducerState represents the state of a producer.
type ProducerState byte

const (
	// Pending indicates the producer is just registered and didn't get 6
	// confirmations yet.
	Pending ProducerState = iota

	// Active indicates the producer is registered and confirmed by more than
	// 6 blocks.
	Active

	// Inactive indicates the producer has been inactivated for a period which shall
	// be punished and will be activated later.
	Inactive

	// Canceled indicates the producer was canceled.
	Canceled

	// Illegal indicates the producer was found to break the consensus.
	Illegal

	// Returned indicates the producer has canceled and deposit returned.
	Returned
)

// CacheVotesSize indicate the size to cache votes information.
const CacheVotesSize = 6

// IrreversibleHeight defines the max height that the chain be reorganized
const IrreversibleHeight = 6

// producerStateStrings is a array of producer states back to their constant
// names for pretty printing.
var producerStateStrings = []string{"Pending", "Active", "Inactive",
	"Canceled", "Illegal", "Returned"}

func (ps ProducerState) String() string {
	if int(ps) < len(producerStateStrings) {
		return producerStateStrings[ps]
	}
	return fmt.Sprintf("ProducerState-%d", ps)
}

// Producer holds a producer's info.  It provides read only methods to access
// producer's info.
type Producer struct {
	info                         payload.ProducerInfo
	state                        ProducerState
	registerHeight               uint32
	cancelHeight                 uint32
	inactiveSince                uint32
	activateRequestHeight        uint32
	illegalHeight                uint32
	penalty                      common.Fixed64
	votes                        common.Fixed64
	depositAmount                common.Fixed64
	totalAmount                  common.Fixed64
	depositHash                  common.Uint168
	selected                     bool
	randomCandidateinactiveCount uint32
	inactiveCount                uint32
}

// Info returns a copy of the origin registered producer info.
func (p *Producer) Info() payload.ProducerInfo {
	return p.info
}

// State returns the producer's state, can be pending, active or canceled.
func (p *Producer) State() ProducerState {
	return p.state
}

// RegisterHeight returns the height when the producer was registered.
func (p *Producer) RegisterHeight() uint32 {
	return p.registerHeight
}

// CancelHeight returns the height when the producer was canceled.
func (p *Producer) CancelHeight() uint32 {
	return p.cancelHeight
}

// Votes returns the votes of the producer.
func (p *Producer) Votes() common.Fixed64 {
	return p.votes
}

func (p *Producer) NodePublicKey() []byte {
	return p.info.NodePublicKey
}

func (p *Producer) OwnerPublicKey() []byte {
	return p.info.OwnerPublicKey
}

func (p *Producer) Penalty() common.Fixed64 {
	return p.penalty
}

func (p *Producer) InactiveSince() uint32 {
	return p.inactiveSince
}

func (p *Producer) IllegalHeight() uint32 {
	return p.illegalHeight
}

func (p *Producer) ActivateRequestHeight() uint32 {
	return p.activateRequestHeight
}

func (p *Producer) DepositAmount() common.Fixed64 {
	return p.depositAmount
}

func (p *Producer) TotalAmount() common.Fixed64 {
	return p.totalAmount
}

func (p *Producer) AvailableAmount() common.Fixed64 {
	return p.totalAmount - p.depositAmount - p.penalty
}

func (p *Producer) Serialize(w io.Writer) error {
	if err := p.info.Serialize(w, payload.ProducerInfoVersion); err != nil {
		return err
	}

	if err := common.WriteUint8(w, uint8(p.state)); err != nil {
		return err
	}

	if err := common.WriteUint32(w, p.registerHeight); err != nil {
		return err
	}

	if err := common.WriteUint32(w, p.cancelHeight); err != nil {
		return err
	}

	if err := common.WriteUint32(w, p.inactiveSince); err != nil {
		return err
	}

	if err := common.WriteUint32(w, p.activateRequestHeight); err != nil {
		return err
	}

	if err := common.WriteUint32(w, p.illegalHeight); err != nil {
		return err
	}

	if err := common.WriteUint64(w, uint64(p.penalty)); err != nil {
		return err
	}

	if err := common.WriteUint64(w, uint64(p.votes)); err != nil {
		return err
	}

	if err := common.WriteUint32(w, p.inactiveCount); err != nil {
		return err
	}

	if err := common.WriteUint32(w, p.randomCandidateinactiveCount); err != nil {
		return err
	}

	return p.depositHash.Serialize(w)
}

func (p *Producer) Deserialize(r io.Reader) (err error) {
	if err = p.info.Deserialize(r, payload.ProducerInfoVersion); err != nil {
		return
	}

	var state uint8
	if state, err = common.ReadUint8(r); err != nil {
		return
	}
	p.state = ProducerState(state)

	if p.registerHeight, err = common.ReadUint32(r); err != nil {
		return
	}

	if p.cancelHeight, err = common.ReadUint32(r); err != nil {
		return
	}

	if p.inactiveSince, err = common.ReadUint32(r); err != nil {
		return
	}

	if p.activateRequestHeight, err = common.ReadUint32(r); err != nil {
		return
	}

	if p.illegalHeight, err = common.ReadUint32(r); err != nil {
		return
	}

	var penalty uint64
	if penalty, err = common.ReadUint64(r); err != nil {
		return
	}
	p.penalty = common.Fixed64(penalty)

	var votes uint64
	if votes, err = common.ReadUint64(r); err != nil {
		return
	}
	p.votes = common.Fixed64(votes)
	if p.inactiveCount, err = common.ReadUint32(r); err != nil {
		return
	}

	if p.randomCandidateinactiveCount, err = common.ReadUint32(r); err != nil {
		return
	}
	return p.depositHash.Deserialize(r)
}

const (
	// maxHistoryCapacity indicates the maximum capacity of change history.
	maxHistoryCapacity = 10

	// ActivateDuration is about how long we should activate from pending or
	// inactive state
	ActivateDuration = 6
)

// State is a memory database storing DPOS producers state, like pending
// producers active producers and their votes.
type State struct {
	*StateKeyFrame

	// getArbiters defines methods about get current arbiters
	getArbiters              func() []*ArbiterInfo
	getCRMembers             func() []*state.CRMember
	isInElectionPeriod       func() bool
	getProducerDepositAmount func(programHash common.Uint168) (
		common.Fixed64, error)
	getTxReference func(tx *types.Transaction) (
		map[*types.Input]types.Output, error)
	tryUpdateCRMemberInactivity func(did common.Uint168, needReset bool, height uint32)
	tryRevertCRMemberInactivity func(did common.Uint168, oriState state.MemberState,
		oriInactiveCountingHeight uint32, height uint32)
	tryUpdateCRMemberIllegal func(did common.Uint168, height uint32)
	tryRevertCRMemberIllegal func(did common.Uint168, oriState state.MemberState, height uint32)

	chainParams *config.Params
	mtx         sync.RWMutex
	history     *utils.History
}

// getProducerKey returns the producer's owner public key string, whether the
// given public key is the producer's node public key or owner public key.
func (s *State) getProducerKey(publicKey []byte) string {
	key := hex.EncodeToString(publicKey)

	// If the given public key is node public key, get the producer's owner
	// public key.
	if owner, ok := s.NodeOwnerKeys[key]; ok {
		return owner
	}

	return key
}

// getProducer returns a producer with the producer's node public key or it's
// owner public key, if no matches return nil.
func (s *State) getProducer(publicKey []byte) *Producer {
	key := s.getProducerKey(publicKey)
	return s.getProducerByOwnerPublicKey(key)
}

// getProducer returns a producer with the producer's owner public key,
// if no matches return nil.
func (s *State) getProducerByOwnerPublicKey(key string) *Producer {
	if producer, ok := s.ActivityProducers[key]; ok {
		return producer
	}
	if producer, ok := s.CanceledProducers[key]; ok {
		return producer
	}
	if producer, ok := s.IllegalProducers[key]; ok {
		return producer
	}
	if producer, ok := s.PendingProducers[key]; ok {
		return producer
	}
	if producer, ok := s.InactiveProducers[key]; ok {
		return producer
	}
	return nil
}

// updateProducerInfo updates the producer's info with value compare, any change
// will be updated.
func (s *State) updateProducerInfo(origin *payload.ProducerInfo, update *payload.ProducerInfo) {
	producer := s.getProducer(origin.OwnerPublicKey)

	// compare and update node nickname.
	if origin.NickName != update.NickName {
		delete(s.Nicknames, origin.NickName)
		s.Nicknames[update.NickName] = struct{}{}
	}

	// compare and update node public key, we only query pending and active node
	// because canceled and illegal node can not be updated.
	if !bytes.Equal(origin.NodePublicKey, update.NodePublicKey) {
		oldKey := hex.EncodeToString(origin.NodePublicKey)
		newKey := hex.EncodeToString(update.NodePublicKey)
		delete(s.NodeOwnerKeys, oldKey)
		s.NodeOwnerKeys[newKey] = hex.EncodeToString(origin.OwnerPublicKey)
	}

	producer.info = *update
}

func (s *State) ExistProducerByDepositHash(programHash common.Uint168) bool {
	s.mtx.RLock()
	defer s.mtx.RUnlock()
	_, ok := s.ProducerDepositMap[programHash]
	return ok
}

// GetProducer returns a producer with the producer's node public key or it's
// owner public key including canceled and illegal producers.  If no matches
// return nil.
func (s *State) GetProducer(publicKey []byte) *Producer {
	s.mtx.RLock()
	producer := s.getProducer(publicKey)
	s.mtx.RUnlock()
	return producer
}

// GetProducers returns all producers including pending and active producers (no
// canceled and illegal producers).
func (s *State) GetProducers() []*Producer {
	s.mtx.RLock()
	producers := make([]*Producer, 0, len(s.PendingProducers)+
		len(s.ActivityProducers))
	for _, producer := range s.PendingProducers {
		producers = append(producers, producer)
	}
	for _, producer := range s.ActivityProducers {
		producers = append(producers, producer)
	}
	s.mtx.RUnlock()
	return producers
}

func (s *State) GetAllProducersPublicKey() []string {
	s.mtx.RLock()
	defer s.mtx.RUnlock()
	var nodePublicKeys []string
	for nodePK, _ := range s.NodeOwnerKeys {
		nodePublicKeys = append(nodePublicKeys, nodePK)
	}
	for _, nodePK := range s.chainParams.CRCArbiters {
		nodePublicKeys = append(nodePublicKeys, nodePK)
	}
	return nodePublicKeys
}

// GetAllProducers returns all producers including pending, active, canceled, illegal and inactive producers.
func (s *State) GetAllProducers() []*Producer {
	s.mtx.RLock()
	defer s.mtx.RUnlock()
	return s.getAllProducers()
}

func (s *State) getAllProducers() []*Producer {
	producers := make([]*Producer, 0, len(s.PendingProducers)+
		len(s.ActivityProducers))
	for _, producer := range s.PendingProducers {
		producers = append(producers, producer)
	}
	for _, producer := range s.ActivityProducers {
		producers = append(producers, producer)
	}
	for _, producer := range s.InactiveProducers {
		producers = append(producers, producer)
	}
	for _, producer := range s.CanceledProducers {
		producers = append(producers, producer)
	}
	for _, producer := range s.IllegalProducers {
		producers = append(producers, producer)
	}
	return producers
}

func (s *State) getAllNodePublicKey() map[string]struct{} {

	nodePublicKeyMap := make(map[string]struct{})

	for _, producer := range s.PendingProducers {
		strNodePublicKey := common.BytesToHexString(producer.info.NodePublicKey)
		nodePublicKeyMap[strNodePublicKey] = struct{}{}
	}
	for _, producer := range s.ActivityProducers {
		strNodePublicKey := common.BytesToHexString(producer.info.NodePublicKey)
		nodePublicKeyMap[strNodePublicKey] = struct{}{}
	}
	for _, producer := range s.InactiveProducers {
		strNodePublicKey := common.BytesToHexString(producer.info.NodePublicKey)
		nodePublicKeyMap[strNodePublicKey] = struct{}{}
	}
	for _, producer := range s.CanceledProducers {
		strNodePublicKey := common.BytesToHexString(producer.info.NodePublicKey)
		nodePublicKeyMap[strNodePublicKey] = struct{}{}
	}
	for _, producer := range s.IllegalProducers {
		strNodePublicKey := common.BytesToHexString(producer.info.NodePublicKey)
		nodePublicKeyMap[strNodePublicKey] = struct{}{}
	}
	return nodePublicKeyMap
}

// GetPendingProducers returns all producers that in pending state.
func (s *State) GetPendingProducers() []*Producer {
	s.mtx.RLock()
	producers := make([]*Producer, 0, len(s.PendingProducers))
	for _, producer := range s.PendingProducers {
		producers = append(producers, producer)
	}
	s.mtx.RUnlock()
	return producers
}

// GetActiveProducers returns all producers that in active state.
func (s *State) GetActiveProducers() []*Producer {
	s.mtx.RLock()
	producers := make([]*Producer, 0, len(s.ActivityProducers))
	for _, producer := range s.ActivityProducers {
		producers = append(producers, producer)
	}
	s.mtx.RUnlock()
	return producers
}

// GetVotedProducers returns all producers that in active state with votes.
func (s *State) GetVotedProducers() []*Producer {
	s.mtx.RLock()
	producers := make([]*Producer, 0, len(s.ActivityProducers))
	for _, producer := range s.ActivityProducers {
		// limit arbiters can only be producers who have votes
		if producer.Votes() > 0 {
			producers = append(producers, producer)
		}
	}
	s.mtx.RUnlock()
	return producers
}

// GetCanceledProducers returns all producers that in cancel state.
func (s *State) GetCanceledProducers() []*Producer {
	s.mtx.RLock()
	defer s.mtx.RUnlock()
	return s.getCanceledProducers()
}

// getCanceledProducers returns all producers that in cancel state.
func (s *State) getCanceledProducers() []*Producer {
	producers := make([]*Producer, 0, len(s.CanceledProducers))
	for _, producer := range s.CanceledProducers {
		producers = append(producers, producer)
	}
	return producers
}

// GetPendingCanceledProducers returns all producers that in pending canceled state.
func (s *State) GetPendingCanceledProducers() []*Producer {
	s.mtx.RLock()
	producers := make([]*Producer, 0, len(s.PendingCanceledProducers))
	for _, producer := range s.PendingCanceledProducers {
		producers = append(producers, producer)
	}
	s.mtx.RUnlock()
	return producers
}

// GetReturnedDepositProducers returns producers that in returned deposit state.
func (s *State) GetReturnedDepositProducers() []*Producer {
	s.mtx.RLock()
	producers := make([]*Producer, 0, len(s.CanceledProducers))
	for _, producer := range s.CanceledProducers {
		if producer.state == Returned {
			producers = append(producers, producer)
		}
	}
	s.mtx.RUnlock()
	return producers
}

// GetIllegalProducers returns all illegal producers.
func (s *State) GetIllegalProducers() []*Producer {
	s.mtx.RLock()
	producers := make([]*Producer, 0, len(s.IllegalProducers))
	for _, producer := range s.IllegalProducers {
		producers = append(producers, producer)
	}
	s.mtx.RUnlock()
	return producers
}

// GetIllegalProducers returns all inactive producers.
func (s *State) GetInactiveProducers() []*Producer {
	s.mtx.RLock()
	producers := make([]*Producer, 0, len(s.InactiveProducers))
	for _, producer := range s.InactiveProducers {
		producers = append(producers, producer)
	}
	s.mtx.RUnlock()
	return producers
}

// IsPendingProducer returns if a producer is in pending list according to the
// public key.
func (s *State) IsPendingProducer(publicKey []byte) bool {
	s.mtx.RLock()
	_, ok := s.PendingProducers[s.getProducerKey(publicKey)]
	s.mtx.RUnlock()
	return ok
}

func (s *State) GetConsensusAlgorithm() ConsesusAlgorithm {
	s.mtx.RLock()
	defer s.mtx.RUnlock()
	return s.ConsensusAlgorithm
}

// IsActiveProducer returns if a producer is in activate list according to the
// public key.
func (s *State) IsActiveProducer(publicKey []byte) bool {
	s.mtx.RLock()
	_, ok := s.ActivityProducers[s.getProducerKey(publicKey)]
	s.mtx.RUnlock()
	return ok
}

// IsInactiveProducer returns if a producer is in inactivate list according to
// the public key.
func (s *State) IsInactiveProducer(publicKey []byte) bool {
	s.mtx.RLock()
	ok := s.isInactiveProducer(publicKey)
	s.mtx.RUnlock()
	return ok
}

func (s *State) isInactiveProducer(publicKey []byte) bool {
	_, ok := s.InactiveProducers[s.getProducerKey(publicKey)]
	return ok
}

// IsCanceledProducer returns if a producer is in canceled list according to the
// public key.
func (s *State) IsCanceledProducer(publicKey []byte) bool {
	s.mtx.RLock()
	_, ok := s.CanceledProducers[s.getProducerKey(publicKey)]
	s.mtx.RUnlock()
	return ok
}

// IsIllegalProducer returns if a producer is in illegal list according to the
// public key.
func (s *State) IsIllegalProducer(publicKey []byte) bool {
	s.mtx.RLock()
	_, ok := s.IllegalProducers[s.getProducerKey(publicKey)]
	s.mtx.RUnlock()
	return ok
}

// IsAbleToRecoverFromInactiveMode returns if most of the emergency arbiters have activated
// and able to work again
func (s *State) IsAbleToRecoverFromInactiveMode() bool {
	activatedNum := 0

	s.mtx.RLock()
	totalNum := len(s.EmergencyInactiveArbiters)
	for k := range s.EmergencyInactiveArbiters {
		if _, ok := s.InactiveProducers[k]; !ok {
			activatedNum++
		}
	}
	s.mtx.RUnlock()

	return totalNum == 0 || float64(activatedNum)/float64(totalNum) >
		MajoritySignRatioNumerator/MajoritySignRatioDenominator
}

// IsAbleToRecoverFromInactiveMode returns if there are enough active arbiters
func (s *State) IsAbleToRecoverFromUnderstaffedState() bool {
	s.mtx.RLock()
	result := len(s.ActivityProducers) >= s.chainParams.GeneralArbiters
	s.mtx.RUnlock()
	return result
}

// LeaveEmergency will reset EmergencyInactiveArbiters variable
func (s *State) LeaveEmergency(history *utils.History, height uint32) {
	s.mtx.Lock()
	oriArbiters := s.EmergencyInactiveArbiters
	history.Append(height, func() {
		s.EmergencyInactiveArbiters = map[string]struct{}{}
	}, func() {
		s.EmergencyInactiveArbiters = oriArbiters
	})
	s.mtx.Unlock()
}

// NicknameExists returns if a nickname is exists.
func (s *State) NicknameExists(nickname string) bool {
	s.mtx.RLock()
	_, ok := s.Nicknames[nickname]
	s.mtx.RUnlock()
	return ok
}

// ProducerExists returns if a producer is exists by it's node public key or
// owner public key.
func (s *State) ProducerExists(publicKey []byte) bool {
	s.mtx.RLock()
	producer := s.getProducer(publicKey)
	s.mtx.RUnlock()
	return producer != nil
}

// ProducerExists returns if a producer is exists by it's owner public key.
func (s *State) ProducerOwnerPublicKeyExists(publicKey []byte) bool {
	s.mtx.RLock()
	key := hex.EncodeToString(publicKey)
	producer := s.getProducerByOwnerPublicKey(key)
	s.mtx.RUnlock()
	return producer != nil
}

// ProducerExists returns if a producer is exists by it's node public key.
func (s *State) ProducerNodePublicKeyExists(publicKey []byte) bool {
	s.mtx.RLock()
	key := hex.EncodeToString(publicKey)
	_, ok := s.NodeOwnerKeys[key]
	s.mtx.RUnlock()
	return ok
}

// SpecialTxExists returns if a special tx (typically means illegal and
// inactive tx) is exists by it's hash
func (s *State) SpecialTxExists(tx *types.Transaction) bool {
	illegalData, ok := tx.Payload.(payload.DPOSIllegalData)
	if !ok {
		log.Error("special tx payload cast failed, tx:", common.ToReversedString(tx.Hash()))
		return false
	}

	hash := illegalData.Hash()
	s.mtx.RLock()
	_, ok = s.SpecialTxHashes[hash]
	s.mtx.RUnlock()
	return ok
}

// IsDPOSTransaction returns if a transaction will change the producers and
// votes state.
func (s *State) IsDPOSTransaction(tx *types.Transaction) bool {
	switch tx.TxType {
	// Transactions will changes the producers state.
	case types.RegisterProducer, types.UpdateProducer, types.CancelProducer,
		types.ActivateProducer, types.IllegalProposalEvidence,
		types.IllegalVoteEvidence, types.IllegalBlockEvidence,
		types.IllegalSidechainEvidence, types.InactiveArbitrators,
		types.ReturnDepositCoin:
		return true

	// Transactions will change the producer votes state.
	case types.TransferAsset:
		if tx.Version >= types.TxVersion09 {
			// Votes to producers.
			for _, output := range tx.Outputs {
				if output.Type != types.OTVote {
					continue
				}
				p, _ := output.Payload.(*outputpayload.VoteOutput)
				if p.Version == outputpayload.VoteProducerVersion {
					return true
				} else {
					for _, content := range p.Contents {
						if content.VoteType == outputpayload.Delegate {
							return true
						}
					}
				}
			}
		}
	}

	s.mtx.RLock()
	defer s.mtx.RUnlock()
	// Cancel votes.
	for _, input := range tx.Inputs {
		_, ok := s.Votes[input.ReferKey()]
		if ok {
			return true
		}
	}

	return false
}

// ProcessBlock takes a block and it's confirm to update producers state and
// votes accordingly.
func (s *State) ProcessBlock(block *types.Block, confirm *payload.Confirm) {
	s.mtx.Lock()
	defer s.mtx.Unlock()

	//s.tryInitProducerAssetAmounts(block.Height)
	s.processTransactions(block.Transactions, block.Height)
	s.ProcessVoteStatisticsBlock(block)
	s.updateProducersDepositCoin(block.Height)
	s.recordLastBlockTime(block)
	s.tryRevertToPOWByStateOfCRMember(block.Height)
	s.tryUpdateLastIrreversibleHeight(block.Height)

	if confirm != nil {
		if block.Height >= s.chainParams.CRClaimDPOSNodeStartHeight {
			s.countArbitratorsInactivityV1(block.Height, confirm)
		} else {
			s.countArbitratorsInactivityV0(block.Height, confirm)
		}
	}

	// Commit changes here if no errors found.
	s.history.Commit(block.Height)
}

func (s *State) tryRevertToPOWByStateOfCRMember(height uint32) {
	if !s.isInElectionPeriod() || s.NoClaimDPOSNode ||
		s.ConsensusAlgorithm == POW {
		return
	}
	for _, m := range s.getCRMembers() {
		if m.MemberState == state.MemberElected {
			return
		}
	}
	s.history.Append(height, func() {
		s.NoClaimDPOSNode = true
	}, func() {
		s.NoClaimDPOSNode = false
	})
	log.Info("[tryRevertToPOWByStateOfCRMember] found that no CR member"+
		" claimed DPoS node at height:", height)
}

// record timestamp of last block
func (s *State) recordLastBlockTime(block *types.Block) {
	oriLastBlockTime := s.LastBlockTimestamp
	s.history.Append(block.Height, func() {
		s.LastBlockTimestamp = block.Timestamp
	}, func() {
		s.LastBlockTimestamp = oriLastBlockTime
	})
}

// update producers deposit coin
func (s *State) updateProducersDepositCoin(height uint32) {
	updateDepositCoin := func(producer *Producer) {
		oriDepositAmount := producer.depositAmount
		s.history.Append(height, func() {
			producer.depositAmount -= state.MinDepositAmount
		}, func() {
			producer.depositAmount = oriDepositAmount
		})
	}

	canceledProducers := s.getCanceledProducers()
	for _, producer := range canceledProducers {
		if height-producer.CancelHeight() == s.chainParams.CRDepositLockupBlocks {
			updateDepositCoin(producer)
		}
	}
}

// ProcessVoteStatisticsBlock deal with block with vote statistics error.
func (s *State) ProcessVoteStatisticsBlock(block *types.Block) {
	if block.Height == s.chainParams.VoteStatisticsHeight {
		s.processTransactions(block.Transactions, block.Height)
	}
}

// processTransactions takes the transactions and the height when they have been
// packed into a block.  Then loop through the transactions to update producers
// state and votes according to transactions content.
func (s *State) processTransactions(txs []*types.Transaction, height uint32) {

	for _, tx := range txs {
		s.processTransaction(tx, height)
	}

	// Check if any pending producers has got 6 confirms, set them to activate.
	activateProducerFromPending := func(key string, producer *Producer) {
		s.history.Append(height, func() {
			producer.state = Active
			s.ActivityProducers[key] = producer
			delete(s.PendingProducers, key)
		}, func() {
			producer.state = Pending
			s.PendingProducers[key] = producer
			delete(s.ActivityProducers, key)
		})
	}

	// Check if any pending inactive producers has got 6 confirms,
	// then set them to activate.
	activateProducerFromInactive := func(key string, producer *Producer) {
		oriInactiveCount := uint32(0)
		if producer.selected {
			oriInactiveCount = producer.randomCandidateinactiveCount
		} else {
			oriInactiveCount = producer.inactiveCount
		}
		s.history.Append(height, func() {
			producer.state = Active
			if producer.selected {
				producer.randomCandidateinactiveCount = 0
			} else {
				producer.inactiveCount = 0
			}
			s.ActivityProducers[key] = producer
			delete(s.InactiveProducers, key)
		}, func() {
			producer.state = Inactive
			if producer.selected {
				producer.randomCandidateinactiveCount = oriInactiveCount
			} else {
				producer.inactiveCount = oriInactiveCount
			}
			s.InactiveProducers[key] = producer
			delete(s.ActivityProducers, key)
		})
	}

	// Check if any pending illegal producers has got 6 confirms,
	// then set them to activate.
	activateProducerFromIllegal := func(key string, producer *Producer) {
		s.history.Append(height, func() {
			producer.state = Active
			s.ActivityProducers[key] = producer
			delete(s.IllegalProducers, key)
		}, func() {
			producer.state = Illegal
			s.IllegalProducers[key] = producer
			delete(s.ActivityProducers, key)
		})
	}

	if len(s.PendingProducers) > 0 {
		for key, producer := range s.PendingProducers {
			if height-producer.registerHeight+1 >= ActivateDuration {
				activateProducerFromPending(key, producer)
			}
		}
	}
	if len(s.InactiveProducers) > 0 {
		for key, producer := range s.InactiveProducers {
			if height > producer.activateRequestHeight &&
				height-producer.activateRequestHeight+1 >= ActivateDuration {
				activateProducerFromInactive(key, producer)
			}
		}
	}

	if height >= s.chainParams.EnableActivateIllegalHeight &&
		len(s.IllegalProducers) > 0 {
		for key, producer := range s.IllegalProducers {
			if height > producer.activateRequestHeight &&
				height-producer.activateRequestHeight+1 >= ActivateDuration {
				activateProducerFromIllegal(key, producer)
			}
		}
	}

	// Check if any pending producers has got 6 confirms, set them to activate.
	revertToDPOS := func() {
		s.history.Append(height, func() {
			s.ConsensusAlgorithm = DPOS
		}, func() {
			s.ConsensusAlgorithm = POW
		})
	}
	if s.DPOSWorkHeight != 0 {
		if height >= s.DPOSWorkHeight && s.ConsensusAlgorithm == POW {
			revertToDPOS()
		}
	}

}

// processTransaction take a transaction and the height it has been packed into
// a block, then update producers state and votes according to the transaction
// content.
func (s *State) processTransaction(tx *types.Transaction, height uint32) {
	switch tx.TxType {
	case types.RegisterProducer:
		s.registerProducer(tx, height)

	case types.UpdateProducer:
		s.updateProducer(tx.Payload.(*payload.ProducerInfo), height)

	case types.CancelProducer:
		s.cancelProducer(tx.Payload.(*payload.ProcessProducer), height)

	case types.ActivateProducer:
		s.activateProducer(tx.Payload.(*payload.ActivateProducer), height)

	case types.TransferAsset:
		s.processVotes(tx, height)

	case types.IllegalProposalEvidence, types.IllegalVoteEvidence,
		types.IllegalBlockEvidence, types.IllegalSidechainEvidence:
		s.processIllegalEvidence(tx.Payload, height)

		payloadHash, err := tx.GetSpecialTxHash()
		if err != nil {
			log.Error(err.Error())
			return
		}
		s.recordSpecialTx(payloadHash, height)

	case types.InactiveArbitrators:
		s.processEmergencyInactiveArbitrators(
			tx.Payload.(*payload.InactiveArbitrators), height)
		payloadHash, err := tx.GetSpecialTxHash()
		if err != nil {
			log.Error(err.Error())
			return
		}
		s.recordSpecialTx(payloadHash, height)

	case types.ReturnDepositCoin:
		s.returnDeposit(tx, height)

	case types.UpdateVersion:
		s.updateVersion(tx, height)

	case types.NextTurnDPOSInfo:
		s.processNextTurnDPOSInfo(tx, height)

	case types.CRCouncilMemberClaimNode:
		s.processCRCouncilMemberClaimNode(tx, height)

	case types.RevertToPOW:
		s.processRevertToPOW(tx, height)

	case types.RevertToDPOS:
		s.processRevertToDPOS(tx.Payload.(*payload.RevertToDPOS), height)
	}

	if tx.TxType != types.RegisterProducer {
		s.processDeposit(tx, height)
	}
	s.processCancelVotes(tx, height)
}

// registerProducer handles the register producer transaction.
func (s *State) registerProducer(tx *types.Transaction, height uint32) {
	info := tx.Payload.(*payload.ProducerInfo)
	nickname := info.NickName
	nodeKey := hex.EncodeToString(info.NodePublicKey)
	ownerKey := hex.EncodeToString(info.OwnerPublicKey)
	// ignore error here because this converting process has been ensured in
	// the context check already
	programHash, _ := contract.PublicKeyToDepositProgramHash(info.
		OwnerPublicKey)

	amount := common.Fixed64(0)
	depositOutputs := make(map[string]common.Fixed64)
	for i, output := range tx.Outputs {
		if output.ProgramHash.IsEqual(*programHash) {
			amount += output.Value
			op := types.NewOutPoint(tx.Hash(), uint16(i))
			depositOutputs[op.ReferKey()] = output.Value
		}
	}

	producer := Producer{
		info:                         *info,
		registerHeight:               height,
		votes:                        0,
		inactiveSince:                0,
		inactiveCount:                0,
		randomCandidateinactiveCount: 0,
		penalty:                      common.Fixed64(0),
		activateRequestHeight:        math.MaxUint32,
		depositAmount:                state.MinDepositAmount,
		totalAmount:                  amount,
		depositHash:                  *programHash,
	}

	s.history.Append(height, func() {
		s.Nicknames[nickname] = struct{}{}
		s.NodeOwnerKeys[nodeKey] = ownerKey
		s.PendingProducers[ownerKey] = &producer
		s.ProducerDepositMap[*programHash] = struct{}{}
		for k, v := range depositOutputs {
			s.DepositOutputs[k] = v
		}
	}, func() {
		delete(s.Nicknames, nickname)
		delete(s.NodeOwnerKeys, nodeKey)
		delete(s.PendingProducers, ownerKey)
		delete(s.ProducerDepositMap, *programHash)
		for k := range depositOutputs {
			delete(s.DepositOutputs, k)
		}
	})
}

// updateProducer handles the update producer transaction.
func (s *State) updateProducer(info *payload.ProducerInfo, height uint32) {
	producer := s.getProducer(info.OwnerPublicKey)
	producerInfo := producer.info
	s.history.Append(height, func() {
		s.updateProducerInfo(&producerInfo, info)
	}, func() {
		s.updateProducerInfo(info, &producerInfo)
	})
}

// cancelProducer handles the cancel producer transaction.
func (s *State) cancelProducer(payload *payload.ProcessProducer, height uint32) {
	key := hex.EncodeToString(payload.OwnerPublicKey)
	producer := s.getProducer(payload.OwnerPublicKey)
	oriState := producer.state
	s.history.Append(height, func() {
		producer.state = Canceled
		producer.cancelHeight = height
		s.CanceledProducers[key] = producer
		switch oriState {
		case Pending:
			delete(s.PendingProducers, key)
			s.PendingCanceledProducers[key] = producer
		case Active:
			delete(s.ActivityProducers, key)
		case Inactive:
			delete(s.InactiveProducers, key)
		}
		delete(s.Nicknames, producer.info.NickName)
	}, func() {
		producer.cancelHeight = 0
		delete(s.CanceledProducers, key)
		producer.state = oriState
		switch oriState {
		case Pending:
			s.PendingProducers[key] = producer
			delete(s.PendingCanceledProducers, key)
		case Active:
			s.ActivityProducers[key] = producer
		case Inactive:
			s.InactiveProducers[key] = producer
		}
		s.Nicknames[producer.info.NickName] = struct{}{}
	})
}

// activateProducer handles the activate producer transaction.
func (s *State) activateProducer(p *payload.ActivateProducer, height uint32) {
	producer := s.getProducer(p.NodePublicKey)
	if producer == nil {
		return
	}
	s.history.Append(height, func() {
		producer.activateRequestHeight = height
	}, func() {
		producer.activateRequestHeight = math.MaxUint32
	})
}

// processVotes takes a transaction, if the transaction including any vote
// inputs or outputs, validate and update producers votes.
func (s *State) processVotes(tx *types.Transaction, height uint32) {
	if tx.Version >= types.TxVersion09 {
		// Votes to producers.
		for i, output := range tx.Outputs {
			if output.Type != types.OTVote {
				continue
			}
			p, _ := output.Payload.(*outputpayload.VoteOutput)
			if p.Version == outputpayload.VoteProducerVersion {
				op := types.NewOutPoint(tx.Hash(), uint16(i))
				s.history.Append(height, func() {
					s.Votes[op.ReferKey()] = struct{}{}
				}, func() {
					delete(s.Votes, op.ReferKey())
				})
				s.processVoteOutput(output, height)
			} else {
				var exist bool
				for _, content := range p.Contents {
					if content.VoteType == outputpayload.Delegate {
						exist = true
						break
					}
				}
				if exist {
					op := types.NewOutPoint(tx.Hash(), uint16(i))
					s.history.Append(height, func() {
						s.Votes[op.ReferKey()] = struct{}{}
					}, func() {
						delete(s.Votes, op.ReferKey())
					})
					s.processVoteOutput(output, height)
				}
			}
		}
	}
}

// tryInitProducerAssetAmounts will initialize deposit amount of all
// producers after CR voting start height.
func (s *State) tryInitProducerAssetAmounts(blockHeight uint32) {
	if blockHeight != s.chainParams.CRVotingStartHeight {
		return
	}

	setAmount := func(producer *Producer, amount common.Fixed64) {
		s.history.Append(blockHeight, func() {
			producer.totalAmount = amount
		}, func() {
			producer.totalAmount = common.Fixed64(0)
		})
	}

	producers := s.getAllProducers()
	for _, v := range producers {
		programHash, err := contract.PublicKeyToDepositProgramHash(
			v.info.OwnerPublicKey)
		if err != nil {
			log.Warn(err)
			continue
		}

		amount, err := s.getProducerDepositAmount(*programHash)
		if err != nil {
			log.Warn(err)
			continue
		}

		producer := v
		setAmount(producer, amount)
	}
}

// processDeposit takes a transaction output with deposit program hash.
func (s *State) processDeposit(tx *types.Transaction, height uint32) {
	for i, output := range tx.Outputs {
		if contract.GetPrefixType(output.ProgramHash) ==
			contract.PrefixDeposit {
			if s.addProducerAssert(output, height) {
				op := types.NewOutPoint(tx.Hash(), uint16(i))
				s.DepositOutputs[op.ReferKey()] = output.Value
			}
		}
	}
}

// getProducerByDepositHash will try to get producer with specified program
// hash, note the producer state should be pending active or inactive.
func (s *State) getProducerByDepositHash(hash common.Uint168) *Producer {
	for _, producer := range s.PendingProducers {
		if producer.depositHash.IsEqual(hash) {
			return producer
		}
	}
	for _, producer := range s.ActivityProducers {
		if producer.depositHash.IsEqual(hash) {
			return producer
		}
	}
	for _, producer := range s.InactiveProducers {
		if producer.depositHash.IsEqual(hash) {
			return producer
		}
	}
	for _, producer := range s.CanceledProducers {
		if producer.depositHash.IsEqual(hash) {
			return producer
		}
	}
	for _, producer := range s.IllegalProducers {
		if producer.depositHash.IsEqual(hash) {
			return producer
		}
	}
	return nil
}

// addProducerAssert will plus deposit amount for producers referenced in
// program hash of transaction output.
func (s *State) addProducerAssert(output *types.Output, height uint32) bool {
	if producer := s.getProducerByDepositHash(output.ProgramHash); producer != nil {
		s.history.Append(height, func() {
			producer.totalAmount += output.Value
		}, func() {
			producer.totalAmount -= output.Value
		})
		return true
	}
	return false
}

// processCancelVotes takes a transaction output with vote payload.
func (s *State) processCancelVotes(tx *types.Transaction, height uint32) {
	var exist bool
	for _, input := range tx.Inputs {
		referKey := input.ReferKey()
		if _, ok := s.Votes[referKey]; ok {
			exist = true
		}
	}
	if !exist {
		return
	}

	references, err := s.getTxReference(tx)
	if err != nil {
		log.Errorf("get tx reference failed, tx hash:%s", common.ToReversedString(tx.Hash()))
		return
	}
	for _, input := range tx.Inputs {
		referKey := input.ReferKey()
		_, ok := s.Votes[referKey]
		if ok {
			out := references[input]
			s.processVoteCancel(&out, height)
		}
	}
}

// processVoteOutput takes a transaction output with vote payload.
func (s *State) processVoteOutput(output *types.Output, height uint32) {
	countByGross := func(producer *Producer) {
		s.history.Append(height, func() {
			producer.votes += output.Value
		}, func() {
			producer.votes -= output.Value
		})
	}

	countByVote := func(producer *Producer, vote common.Fixed64) {
		s.history.Append(height, func() {
			producer.votes += vote
		}, func() {
			producer.votes -= vote
		})
	}

	p := output.Payload.(*outputpayload.VoteOutput)
	for _, vote := range p.Contents {
		for _, cv := range vote.CandidateVotes {
			producer := s.getProducer(cv.Candidate)
			if producer == nil {
				continue
			}

			switch vote.VoteType {
			case outputpayload.Delegate:
				if p.Version == outputpayload.VoteProducerVersion {
					countByGross(producer)
				} else {
					v := cv.Votes
					countByVote(producer, v)
				}
			}
		}
	}
}

// processVoteCancel takes a previous vote output and decrease producers votes.
func (s *State) processVoteCancel(output *types.Output, height uint32) {
	subtractByGross := func(producer *Producer) {
		s.history.Append(height, func() {
			producer.votes -= output.Value
		}, func() {
			producer.votes += output.Value
		})
	}

	subtractByVote := func(producer *Producer, vote common.Fixed64) {
		s.history.Append(height, func() {
			producer.votes -= vote
		}, func() {
			producer.votes += vote
		})
	}

	p := output.Payload.(*outputpayload.VoteOutput)
	for _, vote := range p.Contents {
		for _, cv := range vote.CandidateVotes {
			producer := s.getProducer(cv.Candidate)
			if producer == nil {
				continue
			}
			switch vote.VoteType {
			case outputpayload.Delegate:
				if p.Version == outputpayload.VoteProducerVersion {
					subtractByGross(producer)
				} else {
					v := cv.Votes
					subtractByVote(producer, v)
				}
			}
		}
	}
}

// returnDeposit change producer state to ReturnedDeposit
func (s *State) returnDeposit(tx *types.Transaction, height uint32) {
	var inputValue common.Fixed64
	for _, input := range tx.Inputs {
		inputValue += s.DepositOutputs[input.ReferKey()]
	}

	for _, program := range tx.Programs {
		pk := program.Code[1 : len(program.Code)-1]
		if producer := s.getProducer(pk); producer != nil {

			// check deposit coin
			hash, err := contract.PublicKeyToDepositProgramHash(producer.info.OwnerPublicKey)
			if err != nil {
				log.Error("owner public key to deposit program hash: failed")
				return
			}

			var changeValue common.Fixed64
			var outputValue common.Fixed64
			for _, output := range tx.Outputs {
				if output.ProgramHash.IsEqual(*hash) {
					changeValue += output.Value
				} else {
					outputValue += output.Value
				}
			}

			returnAction := func(producer *Producer) {
				s.history.Append(height, func() {
					if height >= s.chainParams.CRVotingStartHeight {
						producer.totalAmount -= inputValue
					}
					if producer.state == Canceled &&
						producer.totalAmount+changeValue-producer.penalty <=
							s.chainParams.MinTransactionFee {
						producer.state = Returned
					}
				}, func() {
					if height >= s.chainParams.CRVotingStartHeight {
						producer.totalAmount += inputValue
					}
					producer.state = Canceled
				})
			}

			returnAction(producer)
		}
	}
}

// processNextTurnDPOSInfo change NeedNextTurnDposInfo  status
func (s *State) processNextTurnDPOSInfo(tx *types.Transaction, height uint32) {
	_, ok := tx.Payload.(*payload.NextTurnDPOSInfo)
	if !ok {
		return
	}
	log.Warnf("processNextTurnDPOSInfo tx: %s, %d", common.ToReversedString(tx.Hash()), height)
	oriNeedNextTurnDposInfo := s.NeedNextTurnDPOSInfo
	s.history.Append(height, func() {
		s.NeedNextTurnDPOSInfo = false
	}, func() {
		s.NeedNextTurnDPOSInfo = oriNeedNextTurnDposInfo
	})
}

func (s *State) getCRMembersOwnerPublicKey(CRCommitteeDID common.Uint168) []byte {
	if s.getCRMembers != nil {
		for _, cr := range s.getCRMembers() {
			if cr.Info.DID.IsEqual(CRCommitteeDID) {
				return cr.Info.Code[1 : len(cr.Info.Code)-1]
			}
		}
	}
	return nil
}

func (s *State) getNodePublicKeyStr(strOwnerPublicKey string) string {
	for nodePubKey, nodeOwnerPubKey := range s.NodeOwnerKeys {
		if strOwnerPublicKey == nodeOwnerPubKey {
			return nodePubKey
		}
	}
	return ""
}

func (s *State) processCRCouncilMemberClaimNode(tx *types.Transaction, height uint32) {
	claimNodePayload := tx.Payload.(*payload.CRCouncilMemberClaimNode)
	strNewNodePublicKey := common.BytesToHexString(claimNodePayload.NodePublicKey)

	ownerPublicKey := s.getCRMembersOwnerPublicKey(claimNodePayload.CRCouncilCommitteeDID)
	if ownerPublicKey == nil {
		return
	}
	strOwnerPubkey := common.BytesToHexString(ownerPublicKey)
	strOldNodePublicKey := s.getNodePublicKeyStr(strOwnerPubkey)

	s.history.Append(height, func() {
		s.NodeOwnerKeys[strNewNodePublicKey] = strOwnerPubkey
		if strOldNodePublicKey != "" {
			delete(s.NodeOwnerKeys, strOldNodePublicKey)
		}
	}, func() {
		delete(s.NodeOwnerKeys, strNewNodePublicKey)
		if strOldNodePublicKey != "" {
			s.NodeOwnerKeys[strOldNodePublicKey] = strOwnerPubkey
		}
	})
}

func (s *State) processRevertToPOW(tx *types.Transaction, height uint32) {
	oriNoProducers := s.NoProducers
	oriNoClaimDPOSNode := s.NoClaimDPOSNode
	oriDPOSWorkHeight := s.DPOSWorkHeight
	oriRevertToPOWBlockHeight := s.RevertToPOWBlockHeight
	s.history.Append(height, func() {
		s.ConsensusAlgorithm = POW
		s.NoProducers = false
		s.NoClaimDPOSNode = false
		s.DPOSWorkHeight = 0
		s.RevertToPOWBlockHeight = height
	}, func() {
		s.ConsensusAlgorithm = DPOS
		s.NoProducers = oriNoProducers
		s.NoClaimDPOSNode = oriNoClaimDPOSNode
		s.DPOSWorkHeight = oriDPOSWorkHeight
		s.RevertToPOWBlockHeight = oriRevertToPOWBlockHeight

	})

	pld := tx.Payload.(*payload.RevertToPOW)
	log.Infof("[processRevertToPOW], revert to POW at height:%d, "+
		"revert type:%s", height, pld.Type.String())
}

// updateVersion record the update period during that inactive arbitrators
// will not need to pay the penalty
func (s *State) updateVersion(tx *types.Transaction, height uint32) {
	p, ok := tx.Payload.(*payload.UpdateVersion)
	if !ok {
		log.Error("tx payload cast failed, tx:", common.ToReversedString(tx.Hash()))
		return
	}

	oriVersionStartHeight := s.VersionStartHeight
	oriVersionEndHeight := s.VersionEndHeight
	s.history.Append(height, func() {
		s.VersionStartHeight = p.StartHeight
		s.VersionEndHeight = p.EndHeight
	}, func() {
		s.VersionStartHeight = oriVersionStartHeight
		s.VersionEndHeight = oriVersionEndHeight
	})
}

func (s *State) getClaimedCRMembersMap() map[string]*state.CRMember {
	crMembersMap := make(map[string]*state.CRMember)
	if s.getCRMembers == nil {
		return crMembersMap
	}
	crMembers := s.getCRMembers()
	for _, m := range crMembers {
		if m.DPOSPublicKey != nil {
			crMembersMap[hex.EncodeToString(m.Info.Code[1:len(m.Info.Code)-1])] = m
		}
	}
	return crMembersMap
}

<<<<<<< HEAD
func (s *State) processRevertToDPOS(Payload *payload.RevertToDPOS, height uint32) {
	oriWorkHeight := s.DPOSWorkHeight
	oriNeedRevertToDPOSTX := s.NeedRevertToDPOSTX
	s.history.Append(height, func() {
		s.DPOSWorkHeight = height + Payload.WorkHeightInterval
		s.NeedRevertToDPOSTX = false
	}, func() {
		s.DPOSWorkHeight = oriWorkHeight
		s.NeedRevertToDPOSTX = oriNeedRevertToDPOSTX
	})
=======
func (s *State) getClaimedCRMemberDPOSPublicKeyMap() map[string]*state.CRMember {
	crMembersMap := make(map[string]*state.CRMember)
	if s.getCRMembers == nil {
		return crMembersMap
	}
	crMembers := s.getCRMembers()
	for _, m := range crMembers {
		if m.DPOSPublicKey != nil {
			crMembersMap[hex.EncodeToString(m.DPOSPublicKey)] = m
		}
	}
	return crMembersMap
>>>>>>> cf76efc1
}

// processEmergencyInactiveArbitrators change producer state according to
// emergency inactive arbitrators
func (s *State) processEmergencyInactiveArbitrators(
	inactivePayload *payload.InactiveArbitrators, height uint32) {

	addEmergencyInactiveArbitrator := func(key string, producer *Producer) {
		s.history.Append(height, func() {
			s.setInactiveProducer(producer, key, height, true)
			s.EmergencyInactiveArbiters[key] = struct{}{}
		}, func() {
			s.revertSettingInactiveProducer(producer, key, height, true)
			delete(s.EmergencyInactiveArbiters, key)
		})
	}

	for _, v := range inactivePayload.Arbitrators {
		nodeKey := hex.EncodeToString(v)
		key, ok := s.NodeOwnerKeys[nodeKey]
		if !ok {
			continue
		}

		// todo consider CR member

		if p, ok := s.ActivityProducers[key]; ok {
			addEmergencyInactiveArbitrator(key, p)
		}
		if p, ok := s.InactiveProducers[key]; ok {
			addEmergencyInactiveArbitrator(key, p)
		}
	}
}

// recordSpecialTx record hash of a special tx
func (s *State) recordSpecialTx(hash common.Uint256, height uint32) {
	s.history.Append(height, func() {
		s.SpecialTxHashes[hash] = struct{}{}
	}, func() {
		delete(s.SpecialTxHashes, hash)
	})
}

// removeSpecialTx record hash of a special tx
func (s *State) RemoveSpecialTx(hash common.Uint256) {
	s.mtx.RLock()
	defer s.mtx.RUnlock()
	delete(s.SpecialTxHashes, hash)
}

// processIllegalEvidence takes the illegal evidence payload and change producer
// state according to the evidence.
func (s *State) processIllegalEvidence(payloadData types.Payload,
	height uint32) {
	// Get illegal producers from evidence.
	var illegalProducers [][]byte
	switch p := payloadData.(type) {
	case *payload.DPOSIllegalProposals:
		illegalProducers = [][]byte{p.Evidence.Proposal.Sponsor}

	case *payload.DPOSIllegalVotes:
		illegalProducers = [][]byte{p.Evidence.Vote.Signer}

	case *payload.DPOSIllegalBlocks:
		signers := make(map[string]interface{})
		for _, pk := range p.Evidence.Signers {
			signers[hex.EncodeToString(pk)] = nil
		}

		for _, pk := range p.CompareEvidence.Signers {
			key := hex.EncodeToString(pk)
			if _, ok := signers[key]; ok {
				illegalProducers = append(illegalProducers, pk)
			}
		}

	case *payload.SidechainIllegalData:
		illegalProducers = [][]byte{p.IllegalSigner}

	default:
		return
	}

	crMembersMap := s.getClaimedCRMemberDPOSPublicKeyMap()
	// Set illegal producers to FoundBad state
	for _, pk := range illegalProducers {
		if cr, ok := crMembersMap[hex.EncodeToString(pk)]; ok {
			if cr.DPOSPublicKey == nil {
				continue
			}
			oriState := cr.MemberState
			s.history.Append(height, func() {
				s.tryUpdateCRMemberIllegal(cr.Info.DID, height)
			}, func() {
				s.tryRevertCRMemberIllegal(cr.Info.DID, oriState, height)
			})
		}
		key, ok := s.NodeOwnerKeys[hex.EncodeToString(pk)]
		if !ok {
			continue
		}
		if producer, ok := s.ActivityProducers[key]; ok {
			oriPenalty := producer.penalty
			oriState := producer.state
			s.history.Append(height, func() {
				producer.state = Illegal
				producer.illegalHeight = height
				s.IllegalProducers[key] = producer
				producer.activateRequestHeight = math.MaxUint32
				if height >= s.chainParams.ChangeCommitteeNewCRHeight && oriState != Illegal {
					producer.penalty += s.chainParams.IllegalPenalty
				}
				delete(s.ActivityProducers, key)
				delete(s.Nicknames, producer.info.NickName)
			}, func() {
				producer.state = oriState
				producer.penalty = oriPenalty
				producer.illegalHeight = 0
				s.ActivityProducers[key] = producer
				producer.activateRequestHeight = math.MaxUint32
				delete(s.IllegalProducers, key)
				s.Nicknames[producer.info.NickName] = struct{}{}
			})
			continue
		}

		if producer, ok := s.CanceledProducers[key]; ok {
			oriPenalty := producer.penalty
			oriState := producer.state
			s.history.Append(height, func() {
				producer.state = Illegal
				producer.illegalHeight = height
				s.IllegalProducers[key] = producer
				if height >= s.chainParams.ChangeCommitteeNewCRHeight && oriState != Illegal {
					producer.penalty += s.chainParams.IllegalPenalty
				}
				delete(s.CanceledProducers, key)
				delete(s.Nicknames, producer.info.NickName)
			}, func() {
				producer.state = oriState
				producer.illegalHeight = 0
				producer.penalty = oriPenalty
				s.CanceledProducers[key] = producer
				delete(s.IllegalProducers, key)
				s.Nicknames[producer.info.NickName] = struct{}{}
			})
			continue
		}
	}
}

// ProcessIllegalBlockEvidence takes a illegal block payload and change the
// producers state immediately.  This is a spacial case that can be handled
// before it packed into a block.
func (s *State) ProcessSpecialTxPayload(p types.Payload, height uint32) {
	s.mtx.Lock()
	defer s.mtx.Unlock()

	if inactivePayload, ok := p.(*payload.InactiveArbitrators); ok {
		s.processEmergencyInactiveArbitrators(inactivePayload, 0)
	} else {
		s.processIllegalEvidence(p, 0)
	}

	// Commit changes here if no errors found.
	s.history.Commit(height)
}

// setInactiveProducer set active producer to inactive state
func (s *State) setInactiveProducer(producer *Producer, key string,
	height uint32, emergency bool) {
	producer.inactiveSince = height
	producer.activateRequestHeight = math.MaxUint32
	producer.state = Inactive
	s.InactiveProducers[key] = producer
	delete(s.ActivityProducers, key)

	if height < s.VersionStartHeight || height >= s.VersionEndHeight {
		if !emergency {
			if height >= s.chainParams.ChangeCommitteeNewCRHeight {
				producer.penalty += s.chainParams.InactivePenalty
			}
		} else {
			producer.penalty += s.chainParams.EmergencyInactivePenalty
		}
	}
}

// revertSettingInactiveProducer revert operation about setInactiveProducer
func (s *State) revertSettingInactiveProducer(producer *Producer, key string,
	height uint32, emergency bool) {
	producer.inactiveSince = 0
	producer.activateRequestHeight = math.MaxUint32
	producer.state = Active
	s.ActivityProducers[key] = producer
	delete(s.InactiveProducers, key)

	if height < s.VersionStartHeight || height >= s.VersionEndHeight {
		penalty := s.chainParams.InactivePenalty
		if emergency {
			penalty = s.chainParams.EmergencyInactivePenalty
		}

		if producer.penalty < penalty {
			producer.penalty = common.Fixed64(0)
		} else {
			producer.penalty -= penalty
		}
	}
}

// countArbitratorsInactivity count arbitrators inactive rounds, and change to
// inactive if more than "MaxInactiveRounds"
func (s *State) countArbitratorsInactivityV1(height uint32,
	confirm *payload.Confirm) {
	// check inactive arbitrators after producers has participated in
	if height < s.chainParams.PublicDPOSHeight {
		return
	}

	isDPOSAsCR := height > s.chainParams.ChangeCommitteeNewCRHeight

	// changingArbiters indicates the arbiters that should reset inactive
	// counting state. With the value of true means the producer is on duty or
	// is not current arbiter any more, or just becoming current arbiter; and
	// false means producer is arbiter in both heights and not on duty.
	changingArbiters := make(map[string]bool)
	for _, a := range s.getArbiters() {
		if isDPOSAsCR {
			if !a.IsNormal {
				continue
			}
			key := s.getProducerKey(a.NodePublicKey)
			changingArbiters[key] = false
		} else {
			if !a.IsNormal || (a.IsCRMember && !a.ClaimedDPOSNode) {
				continue
			}
			key := s.getProducerKey(a.NodePublicKey)
			changingArbiters[key] = false
		}
	}
	changingArbiters[s.getProducerKey(confirm.Proposal.Sponsor)] = true

	crMembersMap := s.getClaimedCRMembersMap()
	// CRC producers are not in the ActivityProducers,
	// so they will not be inactive
	for k, v := range changingArbiters {
		needReset := v // avoiding pass iterator to closure

		if s.isInElectionPeriod != nil && s.isInElectionPeriod() {
			if cr, ok := crMembersMap[k]; ok {
				if cr.MemberState != state.MemberElected {
					continue
				}
				if isDPOSAsCR && cr.DPOSPublicKey == nil {
					key := k // avoiding pass iterator to closure
					producer, ok := s.ActivityProducers[key]
					if !ok {
						continue
					}
					oriInactiveCount := uint32(0)
					if producer.selected {
						oriInactiveCount = producer.randomCandidateinactiveCount
					} else {
						oriInactiveCount = producer.inactiveCount
					}
					s.history.Append(height, func() {
						s.tryUpdateInactivity(key, producer, needReset, height, false)
					}, func() {
						s.tryRevertInactivity(key, producer, needReset, height, oriInactiveCount)
					})
				} else {
					oriState := cr.MemberState
					oriInactiveCount := cr.InactiveCount
					s.history.Append(height, func() {
						s.tryUpdateCRMemberInactivity(cr.Info.DID, needReset, height)
					}, func() {
						s.tryRevertCRMemberInactivity(cr.Info.DID, oriState, oriInactiveCount, height)
					})
				}
				continue
			}
		}

		key := k // avoiding pass iterator to closure
		producer, ok := s.ActivityProducers[key]
		if !ok {
			continue
		}
		oriInactiveCount := uint32(0)
		if producer.selected {
			oriInactiveCount = producer.randomCandidateinactiveCount
		} else {
			oriInactiveCount = producer.inactiveCount
		}
		s.history.Append(height, func() {
			s.tryUpdateInactivity(key, producer, needReset, height, false)
		}, func() {
			s.tryRevertInactivity(key, producer, needReset, height, oriInactiveCount)
		})
	}
}

// countArbitratorsInactivity count arbitrators inactive rounds, and change to
// inactive if more than "MaxInactiveRounds"
func (s *State) countArbitratorsInactivityV0(height uint32,
	confirm *payload.Confirm) {
	// check inactive arbitrators after producers has participated in
	if height < s.chainParams.PublicDPOSHeight {
		return
	}

	// changingArbiters indicates the arbiters that should reset inactive
	// counting state. With the value of true means the producer is on duty or
	// is not current arbiter any more, or just becoming current arbiter; and
	// false means producer is arbiter in both heights and not on duty.
	changingArbiters := make(map[string]bool)
	for k := range s.PreBlockArbiters {
		changingArbiters[k] = true
	}
	s.PreBlockArbiters = make(map[string]struct{})
	for _, a := range s.getArbiters() {
		key := s.getProducerKey(a.NodePublicKey)
		s.PreBlockArbiters[key] = struct{}{}
		if _, exist := changingArbiters[key]; exist {
			changingArbiters[key] = false
		}
	}
	changingArbiters[s.getProducerKey(confirm.Proposal.Sponsor)] = true

	// CRC producers are not in the ActivityProducers,
	// so they will not be inactive
	for k, v := range changingArbiters {
		needReset := v // avoiding pass iterator to closure

		key := k // avoiding pass iterator to closure
		producer, ok := s.ActivityProducers[key]
		if !ok {
			continue
		}

		oriInactiveCount := uint32(0)
		if producer.selected {
			oriInactiveCount = producer.randomCandidateinactiveCount
		} else {
			oriInactiveCount = producer.inactiveCount
		}
		s.history.Append(height, func() {
			s.tryUpdateInactivity(key, producer, needReset, height, true)
		}, func() {
			s.tryRevertInactivity(key, producer, needReset, height, oriInactiveCount)
		})
	}
}

func (s *State) tryUpdateInactivity(key string, producer *Producer,
	needReset bool, height uint32, v0 bool) {
	if needReset {
		if producer.selected {
			producer.randomCandidateinactiveCount = 0

		} else {
			producer.inactiveCount = 0
		}
		return
	}

	if producer.selected {
		producer.randomCandidateinactiveCount++
		if producer.randomCandidateinactiveCount >= s.chainParams.MaxInactiveRoundsOfRandomNode {
			s.setInactiveProducer(producer, key, height, false)
		}
	} else {
		producer.inactiveCount++
		inactiveCount := producer.inactiveCount
		if v0 {
			inactiveCount--
		}

		if inactiveCount >= s.chainParams.MaxInactiveRounds {
			s.setInactiveProducer(producer, key, height, false)
		}
	}
}

func (s *State) tryRevertInactivity(key string, producer *Producer,
	needReset bool, height, oriInactiveCount uint32) {
	if needReset {
		if producer.selected {
			producer.randomCandidateinactiveCount = oriInactiveCount

		} else {
			producer.inactiveCount = oriInactiveCount
		}
		return
	}

	if producer.state == Inactive {
		s.revertSettingInactiveProducer(producer, key, height, false)
	}
}

// RollbackTo restores the database state to the given height, if no enough
// history to rollback to return error.
func (s *State) RollbackTo(height uint32) error {
	s.mtx.Lock()
	defer s.mtx.Unlock()
	return s.history.RollbackTo(height)
}

// GetHistory returns a history state instance storing the producers and votes
// on the historical height.
func (s *State) GetHistory(height uint32) (*StateKeyFrame, error) {
	s.mtx.RLock()
	defer s.mtx.RUnlock()

	// Seek to state to target height.
	if err := s.history.SeekTo(height); err != nil {
		return nil, err
	}

	// Take a snapshot of the history.
	return s.snapshot(), nil
}

func (s *State) GetLastIrreversibleHeight() uint32 {
	s.mtx.RLock()
	defer s.mtx.RUnlock()
	return s.LastIrreversibleHeight
}

func (s *State) tryUpdateLastIrreversibleHeight(height uint32) {
	if height < s.chainParams.RevertToPOWStartHeight {
		return
	}

	oriLastIrreversibleHeight := s.LastIrreversibleHeight
	oriDPOSStartHeight := s.DPOSStartHeight
	//init LastIrreversibleHeight
	if s.LastIrreversibleHeight == 0 {
		s.history.Append(height, func() {
			s.LastIrreversibleHeight = height - IrreversibleHeight
			s.DPOSStartHeight = s.LastIrreversibleHeight
			log.Debugf("[tryUpdateLastIrreversibleHeight] init LastIrreversibleHeight %d, DPOSStartHeight",
				s.LastIrreversibleHeight, s.DPOSStartHeight)
		}, func() {
			s.LastIrreversibleHeight = oriLastIrreversibleHeight
			s.DPOSStartHeight = oriDPOSStartHeight
			log.Debugf("[tryUpdateLastIrreversibleHeight] init rollback LastIrreversibleHeight %d, DPOSStartHeight",
				s.LastIrreversibleHeight, s.DPOSStartHeight)
		})

	} else if s.ConsensusAlgorithm == DPOS {
		//from pow to dpow
		if s.DPOSWorkHeight != 0 && height == s.DPOSWorkHeight+1 {
			s.history.Append(height, func() {
				s.DPOSStartHeight = height
				log.Debugf("[tryUpdateLastIrreversibleHeight] from pow to dpow  DPOSStartHeight",
					s.DPOSStartHeight)
			}, func() {
				s.DPOSStartHeight = oriDPOSStartHeight
				log.Debugf("[tryUpdateLastIrreversibleHeight] from pow to dpow rollback DPOSStartHeight",
					s.DPOSStartHeight)
			})
		}
		if height-s.DPOSStartHeight >= IrreversibleHeight {
			s.history.Append(height, func() {
				s.DPOSStartHeight++
				s.LastIrreversibleHeight = s.DPOSStartHeight
				log.Debugf("[tryUpdateLastIrreversibleHeight] LastIrreversibleHeight %d, DPOSStartHeight %d",
					s.LastIrreversibleHeight, s.DPOSStartHeight)
			}, func() {
				s.LastIrreversibleHeight = oriLastIrreversibleHeight
				s.DPOSStartHeight = oriDPOSStartHeight
				log.Debugf("[tryUpdateLastIrreversibleHeight] rollback LastIrreversibleHeight %d, DPOSStartHeight %d",
					s.LastIrreversibleHeight, s.DPOSStartHeight)
			})
		}
	}
}

//is this Height Irreversible
func (s *State) IsIrreversible(curBlockHeight uint32, detachNodesLen int) bool {
	s.mtx.RLock()
	defer s.mtx.RUnlock()

	if curBlockHeight <= s.chainParams.CRCOnlyDPOSHeight {
		return false
	}
	if curBlockHeight-uint32(detachNodesLen)-1 <= s.LastIrreversibleHeight {
		return true
	}
	if curBlockHeight >= s.chainParams.RevertToPOWStartHeight {
		if s.ConsensusAlgorithm == DPOS {
			if detachNodesLen > IrreversibleHeight {
				return true
			}
		}
	} else {
		if detachNodesLen > IrreversibleHeight {
			return true
		}
	}
	return false
}

func (s *State) handleEvents(event *events.Event) {
	switch event.Type {
	case events.ETCRCChangeCommittee:
		s.mtx.Lock()
		nodePublicKeyMap := s.getAllNodePublicKey()
		for nodePubKey := range s.NodeOwnerKeys {
			_, ok := nodePublicKeyMap[nodePubKey]
			if !ok {
				delete(s.NodeOwnerKeys, nodePubKey)
			}
		}
		s.mtx.Unlock()
	}
}

// NewState returns a new State instance.
func NewState(chainParams *config.Params, getArbiters func() []*ArbiterInfo,
	getCRMembers func() []*state.CRMember,
	isInElectionPeriod func() bool,
	getProducerDepositAmount func(common.Uint168) (common.Fixed64, error),
	tryUpdateCRMemberInactivity func(did common.Uint168, needReset bool, height uint32),
	tryRevertCRMemberInactivityfunc func(did common.Uint168, oriState state.MemberState, oriInactiveCount uint32, height uint32),
	tryUpdateCRMemberIllegal func(did common.Uint168, height uint32),
	tryRevertCRMemberIllegal func(did common.Uint168, oriState state.MemberState, height uint32)) *State {
	state := State{
		chainParams:                 chainParams,
		getArbiters:                 getArbiters,
		getCRMembers:                getCRMembers,
		isInElectionPeriod:          isInElectionPeriod,
		getProducerDepositAmount:    getProducerDepositAmount,
		history:                     utils.NewHistory(maxHistoryCapacity),
		StateKeyFrame:               NewStateKeyFrame(),
		tryUpdateCRMemberInactivity: tryUpdateCRMemberInactivity,
		tryRevertCRMemberInactivity: tryRevertCRMemberInactivityfunc,
		tryUpdateCRMemberIllegal:    tryUpdateCRMemberIllegal,
		tryRevertCRMemberIllegal:    tryRevertCRMemberIllegal,
	}
	events.Subscribe(state.handleEvents)
	return &state
}<|MERGE_RESOLUTION|>--- conflicted
+++ resolved
@@ -1514,7 +1514,6 @@
 	return crMembersMap
 }
 
-<<<<<<< HEAD
 func (s *State) processRevertToDPOS(Payload *payload.RevertToDPOS, height uint32) {
 	oriWorkHeight := s.DPOSWorkHeight
 	oriNeedRevertToDPOSTX := s.NeedRevertToDPOSTX
@@ -1525,7 +1524,8 @@
 		s.DPOSWorkHeight = oriWorkHeight
 		s.NeedRevertToDPOSTX = oriNeedRevertToDPOSTX
 	})
-=======
+}
+
 func (s *State) getClaimedCRMemberDPOSPublicKeyMap() map[string]*state.CRMember {
 	crMembersMap := make(map[string]*state.CRMember)
 	if s.getCRMembers == nil {
@@ -1538,7 +1538,6 @@
 		}
 	}
 	return crMembersMap
->>>>>>> cf76efc1
 }
 
 // processEmergencyInactiveArbitrators change producer state according to
