--- conflicted
+++ resolved
@@ -471,25 +471,6 @@
 	var snapshotVotes = true
 	a.mtx.Lock()
 
-<<<<<<< HEAD
-	changeType, versionHeight := a.getChangeType(block.Height + 1)
-	switch changeType {
-	case updateNext:
-		if err := a.updateNextArbitrators(versionHeight, block.Height); err != nil {
-			a.revertToPOWAtNextTurn(block.Height)
-			log.Warn(fmt.Sprintf("update next arbiters at height: %d, "+
-				"error: %s, revert to POW mode", block.Height, err))
-		}
-	case normalChange:
-		if err := a.clearingDPOSReward(block, block.Height, true); err != nil {
-			panic(fmt.Sprintf("normal change fail when clear DPOS reward: "+
-				" transaction, height: %d, error: %s", block.Height, err))
-		}
-		if err := a.normalChange(block.Height); err != nil {
-			a.revertToPOWAtNextTurn(block.Height)
-			log.Warn(fmt.Sprintf("normal change fail at height: %d, "+
-				"error: %s， revert to POW mode", block.Height, err))
-=======
 	var containsIllegalBlockEvidence bool
 	for _, tx := range block.Transactions {
 		if tx.IsIllegalBlockTx() {
@@ -501,17 +482,18 @@
 		if err := a.forceChange(block.Height); err != nil {
 			log.Errorf("Found illegal blocks, ForceChange failed:%s", err)
 			// todo revert to pow
-			panic(fmt.Sprintf("force change fail at height: %d, error: %s",
+			a.revertToPOWAtNextTurn(block.Height)
+			log.Warn(fmt.Sprintf("force change fail at height: %d, error: %s",
 				block.Height, err))
->>>>>>> cf76efc1
 		}
 	} else {
 		changeType, versionHeight := a.getChangeType(block.Height + 1)
 		switch changeType {
 		case updateNext:
 			if err := a.updateNextArbitrators(versionHeight, block.Height); err != nil {
-				panic(fmt.Sprintf("[IncreaseChainHeight] update next arbiters"+
-					" at height: %d, error: %s", block.Height, err))
+				a.revertToPOWAtNextTurn(block.Height)
+				log.Warn(fmt.Sprintf("update next arbiters at height: %d, "+
+					"error: %s, revert to POW mode", block.Height, err))
 			}
 		case normalChange:
 			if err := a.clearingDPOSReward(block, block.Height, true); err != nil {
@@ -519,8 +501,9 @@
 					" transaction, height: %d, error: %s", block.Height, err))
 			}
 			if err := a.normalChange(block.Height); err != nil {
-				panic(fmt.Sprintf("normal change fail at height: %d, error: %s",
-					block.Height, err))
+				a.revertToPOWAtNextTurn(block.Height)
+				log.Warn(fmt.Sprintf("normal change fail at height: %d, "+
+					"error: %s， revert to POW mode", block.Height, err))
 			}
 		case none:
 			a.accumulateReward(block)
@@ -551,13 +534,8 @@
 	if block.Height > bestHeight-MaxSnapshotLength {
 		a.snapshot(block.Height)
 	}
-<<<<<<< HEAD
-	if block.Height >= bestHeight && a.NeedNextTurnDPOSInfo {
-		a.notifyNextTurnDPOSInfoTx(block.Height, versionHeight)
-=======
 	if block.Height >= bestHeight && a.NeedNextTurnDposInfo {
 		a.notifyNextTurnDPOSInfoTx(block.Height, block.Height+1)
->>>>>>> cf76efc1
 	}
 	a.mtx.Unlock()
 	if a.started && notify {
