--- conflicted
+++ resolved
@@ -304,17 +304,7 @@
 	}
 
 	if txn.Version >= TxVersion09 {
-<<<<<<< HEAD
 		err := b.checkVoteOutputs(blockHeight, txn.Outputs, references)
-=======
-		producers := b.state.GetActiveProducers()
-		if blockHeight < b.chainParams.PublicDPOSHeight {
-			producers = append(producers, b.state.GetPendingCanceledProducers()...)
-		}
-		candidates := b.crCommittee.GetState().GetCandidates(crstate.Active)
-		err := b.checkVoteOutputs(blockHeight, txn.Outputs, references,
-			getProducerPublicKeysMap(producers), getCRCIDsMap(candidates))
->>>>>>> 6f40e581
 		if err != nil {
 			log.Warn("[CheckVoteOutputs]", err)
 			return elaerr.Simple(elaerr.ErrTxInvalidOutput, err)
@@ -412,16 +402,11 @@
 		return errors.New("payload VoteProducerVersion not support vote CR")
 	}
 	for _, cv := range content.CandidateVotes {
-<<<<<<< HEAD
 		_, err := common.Uint168FromBytes(cv.Candidate)
-=======
-		cid, err := common.Uint168FromBytes(cv.Candidate)
->>>>>>> 6f40e581
 		if err != nil {
 			return fmt.Errorf("invalid vote output payload " +
 				"Candidate can not change to proper cid")
 		}
-<<<<<<< HEAD
 	}
 	var totalVotes common.Fixed64
 	for _, cv := range content.CandidateVotes {
@@ -450,11 +435,6 @@
 		if !b.crCommittee.ExistProposal(*proposalHash) {
 			return fmt.Errorf("invalid CRCProposal: %s",
 				common.BytesToHexString(cv.Candidate))
-=======
-		if _, ok := crs[*cid]; !ok {
-			return fmt.Errorf("invalid vote output payload "+
-				"CR candidate: %s", cid.String())
->>>>>>> 6f40e581
 		}
 	}
 
@@ -564,7 +544,6 @@
 	return nil
 }
 
-<<<<<<< HEAD
 func (b *BlockChain) checkCRCProposalWithdrawOutput(txn *Transaction) error {
 	withdrawPayload, ok := txn.Payload.(*payload.CRCProposalWithdraw)
 	if !ok {
@@ -590,12 +569,8 @@
 	return nil
 }
 
-func (b *BlockChain) checkTransactionOutput(blockHeight uint32,
-	txn *Transaction) error {
-=======
 func (b *BlockChain) checkTransactionOutput(txn *Transaction,
 	blockHeight uint32) error {
->>>>>>> 6f40e581
 	if len(txn.Outputs) > math.MaxUint16 {
 		return errors.New("output count should not be greater than 65535(MaxUint16)")
 	}
@@ -1585,7 +1560,7 @@
 		return fmt.Errorf("nick name %s already inuse", info.NickName)
 	}
 
-	cr := b.crCommittee.GetCandidate(info.DID)
+	cr := b.crCommittee.GetCandidate(info.CID)
 	if cr != nil {
 		return fmt.Errorf("cid %s already exist", info.CID)
 	}
@@ -1674,7 +1649,7 @@
 		return err
 	}
 
-	// get DID program hash and check length of code
+	// get CID program hash and check length of code
 	ct, err := contract.CreateCRIDContractByCode(info.Code)
 	if err != nil {
 		return err
@@ -1707,7 +1682,7 @@
 		return errors.New("should create tx during voting period")
 	}
 
-	cr := b.crCommittee.GetCandidate(info.DID)
+	cr := b.crCommittee.GetCandidate(info.CID)
 	if cr == nil {
 		return errors.New("updating unknown CR")
 	}
@@ -2090,11 +2065,7 @@
 		return errors.New("should create tx during voting period")
 	}
 
-<<<<<<< HEAD
-	cr := b.crCommittee.GetCandidate(info.DID)
-=======
-	cr := b.crCommittee.GetState().GetCandidateByCID(info.CID)
->>>>>>> 6f40e581
+	cr := b.crCommittee.GetCandidate(info.CID)
 	if cr == nil {
 		return errors.New("unregister unknown CR")
 	}
@@ -2185,7 +2156,7 @@
 		return errors.New("invalid CR signature")
 	}
 	if err = proposal.CRSponsorDID.Serialize(signedBuf); err != nil {
-		return errors.New("invalid DID of CR sponsor")
+		return errors.New("invalid CID of CR sponsor")
 	}
 	if err = checkCRTransactionSignature(proposal.CRSign, crMember.Info.Code,
 		signedBuf.Bytes()); err != nil {
@@ -2350,23 +2321,15 @@
 		if err != nil {
 			return err
 		}
-<<<<<<< HEAD
-		did := ct.ToProgramHash()
-		if !b.crCommittee.Exist(*did) {
+		cid := ct.ToProgramHash()
+		if !b.crCommittee.Exist(*cid) {
 			return errors.New("signer must be candidate or member")
-=======
-		programHash := ct.ToProgramHash()
-		// todo get candidate from not voting period state.
-		c := b.crCommittee.GetState().GetCandidateByCID(*programHash)
-		if c == nil {
-			return errors.New("signer must be CR candidate")
->>>>>>> 6f40e581
-		}
-		if !b.crCommittee.IsRefundable(*did) {
+		}
+		if !b.crCommittee.IsRefundable(*cid) {
 			return errors.New("signer must be refundable")
 		}
 
-		availableValue += b.crCommittee.GetAvailableDepositAmount(*did)
+		availableValue += b.crCommittee.GetAvailableDepositAmount(*cid)
 	}
 
 	// Check output amount.
