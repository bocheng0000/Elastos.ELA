// Copyright (c) 2017-2020 The Elastos Foundation
// Use of this source code is governed by an MIT
// license that can be found in the LICENSE file.
//

package blockchain

import (
	"bytes"
	"encoding/hex"
	"errors"
	"fmt"
	"math"
	"sort"

	"github.com/elastos/Elastos.ELA/common"
	"github.com/elastos/Elastos.ELA/common/config"
	"github.com/elastos/Elastos.ELA/common/log"
	"github.com/elastos/Elastos.ELA/core/contract"
	"github.com/elastos/Elastos.ELA/core/contract/program"
	. "github.com/elastos/Elastos.ELA/core/types"
	"github.com/elastos/Elastos.ELA/core/types/outputpayload"
	"github.com/elastos/Elastos.ELA/core/types/payload"
	crstate "github.com/elastos/Elastos.ELA/cr/state"
	"github.com/elastos/Elastos.ELA/crypto"
	. "github.com/elastos/Elastos.ELA/crypto"
	"github.com/elastos/Elastos.ELA/dpos/state"
	"github.com/elastos/Elastos.ELA/elanet/pact"
	elaerr "github.com/elastos/Elastos.ELA/errors"
	"github.com/elastos/Elastos.ELA/utils"
	"github.com/elastos/Elastos.ELA/vm"
)

const (
	// MaxStringLength is the maximum length of a string field.
	MaxStringLength = 100

	// Category Data length limit not exceeding 4096 characters
	MaxCategoryDataStringLength = 4096

	// Category Data length limit not exceeding 4096 characters
	MaxDraftDataStringLength = 1000000

	// MaxBudgetsCount indicates max budgets count of one proposal.
	MaxBudgetsCount = 128

	// ELIPBudgetsCount indicates budgets count of ELIP.
	ELIPBudgetsCount = 2

	// CRCProposalBudgetsPercentage indicates the percentage of the CRC member
	// address balance available for a single proposal budget.
	CRCProposalBudgetsPercentage = 10
)

// CheckTransactionSanity verifies received single transaction
func (b *BlockChain) CheckTransactionSanity(blockHeight uint32,
	txn *Transaction) elaerr.ELAError {
	if err := b.checkTxHeightVersion(txn, blockHeight); err != nil {
		log.Warn("[CheckTxHeightVersion],", err)
		return elaerr.Simple(elaerr.ErrTxHeightVersion, err)
	}

	if err := checkTransactionSize(txn); err != nil {
		log.Warn("[CheckTransactionSize],", err)
		return elaerr.Simple(elaerr.ErrTxSize, err)
	}

	if err := checkTransactionInput(txn); err != nil {
		log.Warn("[CheckTransactionInput],", err)
		return elaerr.Simple(elaerr.ErrTxInvalidInput, err)
	}

	if err := b.checkTransactionOutput(txn, blockHeight); err != nil {
		log.Warn("[CheckTransactionOutput],", err)
		return elaerr.Simple(elaerr.ErrTxInvalidOutput, err)
	}

	if err := checkAssetPrecision(txn); err != nil {
		log.Warn("[CheckAssetPrecesion],", err)
		return elaerr.Simple(elaerr.ErrTxAssetPrecision, err)
	}

	if err := b.checkAttributeProgram(txn, blockHeight); err != nil {
		log.Warn("[CheckAttributeProgram],", err)
		return elaerr.Simple(elaerr.ErrTxAttributeProgram, err)
	}

	if err := checkTransactionPayload(txn); err != nil {
		log.Warn("[CheckTransactionPayload],", err)
		return elaerr.Simple(elaerr.ErrTxPayload, err)
	}

	if err := checkDuplicateSidechainTx(txn); err != nil {
		log.Warn("[CheckDuplicateSidechainTx],", err)
		return elaerr.Simple(elaerr.ErrTxSidechainDuplicate, err)
	}

	return nil
}

// CheckTransactionContext verifies a transaction with history transaction in ledger
func (b *BlockChain) CheckTransactionContext(blockHeight uint32,
	txn *Transaction, proposalsUsedAmount common.Fixed64) (map[*Input]Output, elaerr.ELAError) {

	if err := b.checkTxHeightVersion(txn, blockHeight); err != nil {
		return nil, elaerr.Simple(elaerr.ErrTxHeightVersion, nil)
	}

	// check if duplicated with transaction in ledger
	if exist := b.db.IsTxHashDuplicate(txn.Hash()); exist {
		log.Warn("[CheckTransactionContext] duplicate transaction check failed.")
		return nil, elaerr.Simple(elaerr.ErrTxDuplicate, nil)
	}

	if txn.IsCoinBaseTx() {
		return nil, nil
	}

	references, err := b.UTXOCache.GetTxReference(txn)
	if err != nil {
		log.Warn("[CheckTransactionContext] get transaction reference failed")
		return nil, elaerr.Simple(elaerr.ErrTxUnknownReferredTx, nil)
	}

	// check double spent transaction
	if DefaultLedger.IsDoubleSpend(txn) {
		log.Warn("[CheckTransactionContext] IsDoubleSpend check failed")
		return nil, elaerr.Simple(elaerr.ErrTxDoubleSpend, nil)
	}

	if err := checkTransactionUTXOLock(txn, references); err != nil {
		log.Warn("[CheckTransactionUTXOLock],", err)
		return nil, elaerr.Simple(elaerr.ErrTxUTXOLocked, err)
	}

	switch txn.TxType {
	case IllegalProposalEvidence:
		if err := b.checkIllegalProposalsTransaction(txn); err != nil {
			log.Warn("[CheckIllegalProposalsTransaction],", err)
			return nil, elaerr.Simple(elaerr.ErrTxPayload, err)
		}
		return references, nil

	case IllegalVoteEvidence:
		if err := b.checkIllegalVotesTransaction(txn); err != nil {
			log.Warn("[CheckIllegalVotesTransaction],", err)
			return nil, elaerr.Simple(elaerr.ErrTxPayload, err)
		}
		return references, nil

	case IllegalBlockEvidence:
		if err := b.checkIllegalBlocksTransaction(txn); err != nil {
			log.Warn("[CheckIllegalBlocksTransaction],", err)
			return nil, elaerr.Simple(elaerr.ErrTxPayload, err)
		}
		return references, nil

	case IllegalSidechainEvidence:
		if err := b.checkSidechainIllegalEvidenceTransaction(txn); err != nil {
			log.Warn("[CheckSidechainIllegalEvidenceTransaction],", err)
			return nil, elaerr.Simple(elaerr.ErrTxPayload, err)
		}
		return references, nil

	case InactiveArbitrators:
		if err := b.checkInactiveArbitratorsTransaction(txn); err != nil {
			log.Warn("[CheckInactiveArbitrators],", err)
			return nil, elaerr.Simple(elaerr.ErrTxPayload, err)
		}
		return references, nil

	case UpdateVersion:
		if err := b.checkUpdateVersionTransaction(txn); err != nil {
			log.Warn("[checkUpdateVersionTransaction],", err)
			return nil, elaerr.Simple(elaerr.ErrTxPayload, err)
		}
		return references, nil

	case SideChainPow:
		arbitrator := DefaultLedger.Arbitrators.GetOnDutyCrossChainArbitrator()
		if err := CheckSideChainPowConsensus(txn, arbitrator); err != nil {
			log.Warn("[CheckSideChainPowConsensus],", err)
			return nil, elaerr.Simple(elaerr.ErrTxSidechainPowConsensus, err)
		}
		if txn.IsNewSideChainPowTx() {
			return references, nil
		}

	case RegisterProducer:
		if err := b.checkRegisterProducerTransaction(txn); err != nil {
			log.Warn("[CheckRegisterProducerTransaction],", err)
			return nil, elaerr.Simple(elaerr.ErrTxPayload, err)
		}

	case NextTurnDPOSInfo:
		if err := b.checkNextTurnDPOSInfoTransaction(txn); err != nil {
			log.Warn("[checkNextTurnDPOSInfoTransaction],", err)
			return nil, elaerr.Simple(elaerr.ErrTxPayload, err)
		}
		return references, nil

	case CustomIDResult:
		if err := b.checkCustomIDResultTransaction(txn); err != nil {
			log.Warn("[checkCustomIDResultTransaction],", err)
			return nil, elaerr.Simple(elaerr.ErrTxPayload, err)
		}
		return references, nil

	case CancelProducer:
		if err := b.checkCancelProducerTransaction(txn); err != nil {
			log.Warn("[CheckCancelProducerTransaction],", err)
			return nil, elaerr.Simple(elaerr.ErrTxPayload, err)
		}

	case UpdateProducer:
		if err := b.checkUpdateProducerTransaction(txn); err != nil {
			log.Warn("[CheckUpdateProducerTransaction],", err)
			return nil, elaerr.Simple(elaerr.ErrTxPayload, err)
		}

	case ActivateProducer:
		if err := b.checkActivateProducerTransaction(txn, blockHeight); err != nil {
			log.Warn("[CheckActivateProducerTransaction],", err)
			return nil, elaerr.Simple(elaerr.ErrTxPayload, err)
		}
		return references, nil

	case RegisterCR:
		if err := b.checkRegisterCRTransaction(txn, blockHeight); err != nil {
			log.Warn("[checkRegisterCRTransaction],", err)
			return nil, elaerr.Simple(elaerr.ErrTxPayload, err)
		}

	case UpdateCR:
		if err := b.checkUpdateCRTransaction(txn, blockHeight); err != nil {
			log.Warn("[ checkUpdateCRTransaction],", err)
			return nil, elaerr.Simple(elaerr.ErrTxPayload, err)
		}

	case UnregisterCR:
		if err := b.checkUnRegisterCRTransaction(txn, blockHeight); err != nil {
			log.Warn("[checkUnRegisterCRTransaction],", err)
			return nil, elaerr.Simple(elaerr.ErrTxPayload, err)
		}

	case CRCProposal:
		if err := b.checkCRCProposalTransaction(txn, blockHeight, proposalsUsedAmount); err != nil {
			log.Warn("[checkCRCProposalTransaction],", err)
			return nil, elaerr.Simple(elaerr.ErrTxPayload, err)
		}

	case CRCProposalReview:
		if err := b.checkCRCProposalReviewTransaction(txn,
			blockHeight); err != nil {
			log.Warn("[checkCRCProposalReviewTransaction],", err)
			return nil, elaerr.Simple(elaerr.ErrTxPayload, err)
		}

	case CRCProposalTracking:
		if err := b.checkCRCProposalTrackingTransaction(txn,
			blockHeight); err != nil {
			log.Warn("[checkCRCProposalTrackingTransaction],", err)
			return nil, elaerr.Simple(elaerr.ErrTxPayload, err)
		}

	case CRCProposalWithdraw:
		if err := b.checkCRCProposalWithdrawTransaction(txn, references,
			blockHeight); err != nil {
			log.Warn("[checkCRCProposalWithdrawTransaction],", err)
			return nil, elaerr.Simple(elaerr.ErrTxPayload, err)
		}

	case WithdrawFromSideChain:
		if err := b.checkWithdrawFromSideChainTransaction(txn, references,
			blockHeight); err != nil {
			log.Warn("[CheckWithdrawFromSideChainTransaction],", err)
			return nil, elaerr.Simple(elaerr.ErrTxSidechainDuplicate, err)
		}

	case TransferCrossChainAsset:
		if err := b.checkTransferCrossChainAssetTransaction(txn, references); err != nil {
			log.Warn("[CheckTransferCrossChainAssetTransaction],", err)
			return nil, elaerr.Simple(elaerr.ErrTxInvalidOutput, err)
		}

	case ReturnDepositCoin:
		if err := b.checkReturnDepositCoinTransaction(
			txn, references, b.GetHeight()); err != nil {
			log.Warn("[CheckReturnDepositCoinTransaction],", err)
			return nil, elaerr.Simple(elaerr.ErrTxReturnDeposit, err)
		}

	case ReturnCRDepositCoin:
		if err := b.checkReturnCRDepositCoinTransaction(
			txn, references, b.GetHeight()); err != nil {
			log.Warn("[CheckReturnDepositCoinTransaction],", err)
			return nil, elaerr.Simple(elaerr.ErrTxReturnDeposit, err)
		}

	case CRCAppropriation:
		if err := b.checkCRCAppropriationTransaction(txn, references); err != nil {
			log.Warn("[checkCRCAppropriationTransaction],", err)
			return nil, elaerr.Simple(elaerr.ErrTxAppropriation, err)
		}
		return references, nil

	case CRCProposalRealWithdraw:
		if err := b.checkCRCProposalRealWithdrawTransaction(txn, references); err != nil {
			log.Warn("[checkCRCProposalRealWithdrawTransaction],", err)
			return nil, elaerr.Simple(elaerr.ErrTxRealWithdraw, err)
		}

	case CRAssetsRectify:
		if err := b.checkCRAssetsRectifyTransaction(txn, references); err != nil {
			log.Warn("[checkCRAssetsRectifyTransaction],", err)
			return nil, elaerr.Simple(elaerr.ErrTxAssetsRectify, err)
		}

	case CRCouncilMemberClaimNode:
		if err := b.checkCRCouncilMemberClaimNodeTransaction(txn); err != nil {
			log.Warn("[checkCRCouncilMemberClaimNodeTransaction],", err)
			return nil, elaerr.Simple(elaerr.ErrTxCRCRClaimNode, err)
		}
	}

	if err := b.checkTransactionFee(txn, references); err != nil {
		log.Warn("[CheckTransactionFee],", err)
		return nil, elaerr.Simple(elaerr.ErrTxBalance, err)
	}

	if err := checkDestructionAddress(references); err != nil {
		log.Warn("[CheckDestructionAddress], ", err)
		return nil, elaerr.Simple(elaerr.ErrTxInvalidInput, err)
	}

	if err := checkTransactionDepositUTXO(txn, references); err != nil {
		log.Warn("[CheckTransactionDepositUTXO],", err)
		return nil, elaerr.Simple(elaerr.ErrTxInvalidInput, err)
	}

	if err := checkTransactionDepositOutpus(b, txn); err != nil {
		log.Warn("[checkTransactionDepositOutpus],", err)
		return nil, elaerr.Simple(elaerr.ErrTxInvalidInput, err)
	}

	if err := checkTransactionSignature(txn, references); err != nil {
		log.Warn("[CheckTransactionSignature],", err)
		return nil, elaerr.Simple(elaerr.ErrTxSignature, err)
	}

	if err := b.checkInvalidUTXO(txn); err != nil {
		log.Warn("[CheckTransactionCoinbaseLock]", err)
		return nil, elaerr.Simple(elaerr.ErrBlockIneffectiveCoinbase, err)
	}

	if txn.Version >= TxVersion09 {
		producers := b.state.GetActiveProducers()
		if blockHeight < b.chainParams.PublicDPOSHeight {
			producers = append(producers, b.state.GetPendingCanceledProducers()...)
		}
		var candidates []*crstate.Candidate
		if b.crCommittee.IsInVotingPeriod(blockHeight) {
			candidates = b.crCommittee.GetCandidates(crstate.Active)
		} else {
			candidates = []*crstate.Candidate{}
		}
		err := b.checkVoteOutputs(blockHeight, txn.Outputs, references,
			getProducerPublicKeysMap(producers), getCRCIDsMap(candidates))
		if err != nil {
			log.Warn("[CheckVoteOutputs]", err)
			return nil, elaerr.Simple(elaerr.ErrTxInvalidOutput, err)
		}
	}

	return references, nil
}

func getProducerPublicKeysMap(producers []*state.Producer) map[string]struct{} {
	pds := make(map[string]struct{})
	for _, p := range producers {
		pds[common.BytesToHexString(p.Info().OwnerPublicKey)] = struct{}{}
	}
	return pds
}

func getCRCIDsMap(crs []*crstate.Candidate) map[common.Uint168]struct{} {
	codes := make(map[common.Uint168]struct{})
	for _, c := range crs {
		codes[c.Info().CID] = struct{}{}
	}
	return codes
}

func (b *BlockChain) checkVoteOutputs(
	blockHeight uint32, outputs []*Output, references map[*Input]Output,
	pds map[string]struct{}, crs map[common.Uint168]struct{}) error {
	programHashes := make(map[common.Uint168]struct{})
	for _, output := range references {
		programHashes[output.ProgramHash] = struct{}{}
	}
	for _, o := range outputs {
		if o.Type != OTVote {
			continue
		}
		if _, ok := programHashes[o.ProgramHash]; !ok {
			return errors.New("the output address of vote tx " +
				"should exist in its input")
		}
		votePayload, ok := o.Payload.(*outputpayload.VoteOutput)
		if !ok {
			return errors.New("invalid vote output payload")
		}
		for _, content := range votePayload.Contents {
			switch content.VoteType {
			case outputpayload.Delegate:
				err := b.checkVoteProducerContent(
					content, pds, votePayload.Version, o.Value)
				if err != nil {
					return err
				}
			case outputpayload.CRC:
				err := b.checkVoteCRContent(blockHeight,
					content, crs, votePayload.Version, o.Value)
				if err != nil {
					return err
				}
			case outputpayload.CRCProposal:
				err := b.checkVoteCRCProposalContent(
					content, votePayload.Version, o.Value)
				if err != nil {
					return err
				}
			case outputpayload.CRCImpeachment:
				err := b.checkCRImpeachmentContent(
					content, votePayload.Version, o.Value)
				if err != nil {
					return err
				}
			}
		}
	}

	return nil
}

func (b *BlockChain) checkCRImpeachmentContent(content outputpayload.VoteContent,
	payloadVersion byte, amount common.Fixed64) error {
	if payloadVersion < outputpayload.VoteProducerAndCRVersion {
		return errors.New("payload VoteProducerVersion not support vote CRCProposal")
	}

	crMembersMap := getCRMembersMap(b.crCommittee.GetImpeachableMembers())
	for _, cv := range content.CandidateVotes {
		if _, ok := crMembersMap[common.BytesToHexString(cv.Candidate)]; !ok {
			return errors.New("candidate should be one of the CR members")
		}
	}

	var totalVotes common.Fixed64
	for _, cv := range content.CandidateVotes {
		totalVotes += cv.Votes
	}
	if totalVotes > amount {
		return errors.New("total votes larger than output amount")
	}
	return nil
}

func (b *BlockChain) checkVoteProducerContent(content outputpayload.VoteContent,
	pds map[string]struct{}, payloadVersion byte, amount common.Fixed64) error {
	for _, cv := range content.CandidateVotes {
		if _, ok := pds[common.BytesToHexString(cv.Candidate)]; !ok {
			return fmt.Errorf("invalid vote output payload "+
				"producer candidate: %s", common.BytesToHexString(cv.Candidate))
		}
	}
	if payloadVersion >= outputpayload.VoteProducerAndCRVersion {
		for _, cv := range content.CandidateVotes {
			if cv.Votes > amount {
				return errors.New("votes larger than output amount")
			}
		}
	}

	return nil
}

func (b *BlockChain) checkVoteCRContent(blockHeight uint32,
	content outputpayload.VoteContent, crs map[common.Uint168]struct{},
	payloadVersion byte, amount common.Fixed64) error {

	if !b.crCommittee.IsInVotingPeriod(blockHeight) {
		return errors.New("cr vote tx must during voting period")
	}

	if payloadVersion < outputpayload.VoteProducerAndCRVersion {
		return errors.New("payload VoteProducerVersion not support vote CR")
	}
	if blockHeight >= b.chainParams.CheckVoteCRCountHeight {
		if len(content.CandidateVotes) > outputpayload.MaxVoteProducersPerTransaction {
			return errors.New("invalid count of CR candidates ")
		}
	}
	for _, cv := range content.CandidateVotes {
		cid, err := common.Uint168FromBytes(cv.Candidate)
		if err != nil {
			return fmt.Errorf("invalid vote output payload " +
				"Candidate can not change to proper cid")
		}
		if _, ok := crs[*cid]; !ok {
			return fmt.Errorf("invalid vote output payload "+
				"CR candidate: %s", cid.String())
		}
	}
	var totalVotes common.Fixed64
	for _, cv := range content.CandidateVotes {
		totalVotes += cv.Votes
	}
	if totalVotes > amount {
		return errors.New("total votes larger than output amount")
	}

	return nil
}

func (b *BlockChain) checkVoteCRCProposalContent(
	content outputpayload.VoteContent, payloadVersion byte,
	amount common.Fixed64) error {

	if payloadVersion < outputpayload.VoteProducerAndCRVersion {
		return errors.New("payload VoteProducerVersion not support vote CRCProposal")
	}

	for _, cv := range content.CandidateVotes {
		if cv.Votes > amount {
			return errors.New("votes larger than output amount")
		}
		proposalHash, err := common.Uint256FromBytes(cv.Candidate)
		if err != nil {
			return err
		}
		proposal := b.crCommittee.GetProposal(*proposalHash)
		if proposal == nil || proposal.Status != crstate.CRAgreed {
			return fmt.Errorf("invalid CRCProposal: %s",
				common.ToReversedString(*proposalHash))
		}
	}

	return nil
}

func getCRMembersMap(members []*crstate.CRMember) map[string]struct{} {
	crMaps := make(map[string]struct{})
	for _, c := range members {
		crMaps[c.Info.CID.String()] = struct{}{}
	}
	return crMaps
}

func checkDestructionAddress(references map[*Input]Output) error {
	for _, output := range references {
		if output.ProgramHash == config.DestroyELAAddress {
			return errors.New("cannot use utxo from the destruction address")
		}
	}
	return nil
}

func (b *BlockChain) checkInvalidUTXO(txn *Transaction) error {
	currentHeight := DefaultLedger.Blockchain.GetHeight()
	for _, input := range txn.Inputs {
		referTxn, err := b.UTXOCache.GetTransaction(input.Previous.TxID)
		if err != nil {
			return err
		}
		if referTxn.IsCoinBaseTx() {
			if currentHeight-referTxn.LockTime < b.chainParams.CoinbaseMaturity {
				return errors.New("the utxo of coinbase is locking")
			}
		} else if referTxn.IsNewSideChainPowTx() {
			return errors.New("cannot spend the utxo from a new sideChainPow tx")
		}
	}

	return nil
}

//validate the transaction of duplicate UTXO input
func checkTransactionInput(txn *Transaction) error {
	if txn.IsCoinBaseTx() {
		if len(txn.Inputs) != 1 {
			return errors.New("coinbase must has only one input")
		}
		inputHash := txn.Inputs[0].Previous.TxID
		inputIndex := txn.Inputs[0].Previous.Index
		sequence := txn.Inputs[0].Sequence
		if !inputHash.IsEqual(common.EmptyHash) || inputIndex != math.MaxUint16 || sequence != math.MaxUint32 {
			return errors.New("invalid coinbase input")
		}

		return nil
	}

	if txn.IsIllegalTypeTx() || txn.IsInactiveArbitrators() ||
		txn.IsNewSideChainPowTx() || txn.IsUpdateVersion() ||
		txn.IsActivateProducerTx() || txn.IsNextTurnDPOSInfoTx() {
		if len(txn.Inputs) != 0 {
			return errors.New("no cost transactions must has no input")
		}
		return nil
	}

	if len(txn.Inputs) <= 0 {
		return errors.New("transaction has no inputs")
	}
	existingTxInputs := make(map[string]struct{})
	for _, input := range txn.Inputs {
		if input.Previous.TxID.IsEqual(common.EmptyHash) && (input.Previous.Index == math.MaxUint16) {
			return errors.New("invalid transaction input")
		}
		if _, exists := existingTxInputs[input.ReferKey()]; exists {
			return errors.New("duplicated transaction inputs")
		} else {
			existingTxInputs[input.ReferKey()] = struct{}{}
		}
	}

	return nil
}

func (b *BlockChain) checkCRCProposalWithdrawOutput(txn *Transaction) error {
	withdrawPayload, ok := txn.Payload.(*payload.CRCProposalWithdraw)
	if !ok {
		return errors.New("checkCRCProposalWithdrawOutput invalid payload")
	}
	proposalState := b.crCommittee.GetProposal(withdrawPayload.ProposalHash)
	if proposalState == nil {
		return errors.New("proposal not exist")
	}

	return nil
}

func (b *BlockChain) checkTransactionOutput(txn *Transaction,
	blockHeight uint32) error {
	if len(txn.Outputs) > math.MaxUint16 {
		return errors.New("output count should not be greater than 65535(MaxUint16)")
	}

	if txn.IsCoinBaseTx() {
		if len(txn.Outputs) < 2 {
			return errors.New("coinbase output is not enough, at least 2")
		}

		if blockHeight >= b.chainParams.CRCommitteeStartHeight {
			if !txn.Outputs[0].ProgramHash.IsEqual(b.chainParams.CRAssetsAddress) {
				return errors.New("first output address should be CRC " +
					"foundation address")
			}
		} else if !txn.Outputs[0].ProgramHash.IsEqual(FoundationAddress) {
			return errors.New("first output address should be foundation " +
				"address")
		}

		foundationReward := txn.Outputs[0].Value
		var totalReward = common.Fixed64(0)
		if blockHeight < b.chainParams.PublicDPOSHeight {
			for _, output := range txn.Outputs {
				if output.AssetID != config.ELAAssetID {
					return errors.New("asset ID in coinbase is invalid")
				}
				totalReward += output.Value
			}

			if foundationReward < common.Fixed64(float64(totalReward)*0.3) {
				return errors.New("reward to foundation in coinbase < 30%")
			}
		} else {
			// check the ratio of FoundationAddress reward with miner reward
			totalReward = txn.Outputs[0].Value + txn.Outputs[1].Value
			if len(txn.Outputs) == 2 && foundationReward <
				common.Fixed64(float64(totalReward)*0.3/0.65) {
				return errors.New("reward to foundation in coinbase < 30%")
			}
		}

		return nil
	}

	if txn.IsIllegalTypeTx() || txn.IsInactiveArbitrators() ||
		txn.IsUpdateVersion() || txn.IsActivateProducerTx() || txn.IsNextTurnDPOSInfoTx() {
		if len(txn.Outputs) != 0 {
			return errors.New("no cost transactions should have no output")
		}

		return nil
	}

	if txn.IsCRCAppropriationTx() {
		if len(txn.Outputs) != 2 {
			return errors.New("new CRCAppropriation tx must have two output")
		}
		if !txn.Outputs[0].ProgramHash.IsEqual(b.chainParams.CRExpensesAddress) {
			return errors.New("new CRCAppropriation tx must have the first" +
				"output to CR expenses address")
		}
		if !txn.Outputs[1].ProgramHash.IsEqual(b.chainParams.CRAssetsAddress) {
			return errors.New("new CRCAppropriation tx must have the second" +
				"output to CR assets address")
		}
	}

	if txn.IsNewSideChainPowTx() {
		if len(txn.Outputs) != 1 {
			return errors.New("new sideChainPow tx must have only one output")
		}
		if txn.Outputs[0].Value != 0 {
			return errors.New("the value of new sideChainPow tx output must be 0")
		}
		if txn.Outputs[0].Type != OTNone {
			return errors.New("the type of new sideChainPow tx output must be OTNone")
		}

		return nil
	}

	if len(txn.Outputs) < 1 {
		return errors.New("transaction has no outputs")
	}

	// check if output address is valid
	specialOutputCount := 0
	for _, output := range txn.Outputs {
		if output.AssetID != config.ELAAssetID {
			return errors.New("asset ID in output is invalid")
		}

		// output value must >= 0
		if output.Value < common.Fixed64(0) {
			return errors.New("Invalide transaction UTXO output.")
		}

		if err := checkOutputProgramHash(blockHeight, output.ProgramHash); err != nil {
			return err
		}

		if txn.Version >= TxVersion09 {
			if output.Type != OTNone {
				specialOutputCount++
			}
			if err := checkOutputPayload(txn.TxType, output); err != nil {
				return err
			}
		}
	}
	if b.GetHeight() >= b.chainParams.PublicDPOSHeight && specialOutputCount > 1 {
		return errors.New("special output count should less equal than 1")
	}

	return nil
}

func checkOutputProgramHash(height uint32, programHash common.Uint168) error {
	// main version >= 88812
	if height >= config.DefaultParams.CheckAddressHeight {
		var empty = common.Uint168{}
		if programHash.IsEqual(empty) {
			return nil
		}
		if programHash.IsEqual(config.CRAssetsAddress) {
			return nil
		}
		if programHash.IsEqual(config.CRCExpensesAddress) {
			return nil
		}

		prefix := contract.PrefixType(programHash[0])
		switch prefix {
		case contract.PrefixStandard:
		case contract.PrefixMultiSig:
		case contract.PrefixCrossChain:
		case contract.PrefixDeposit:
		default:
			return errors.New("invalid program hash prefix")
		}

		addr, err := programHash.ToAddress()
		if err != nil {
			return errors.New("invalid program hash")
		}
		_, err = common.Uint168FromAddress(addr)
		if err != nil {
			return errors.New("invalid program hash")
		}

		return nil
	}

	// old version [0, 88812)
	return nil
}

func checkOutputPayload(txType TxType, output *Output) error {
	// OTVote information can only be placed in TransferAsset transaction.
	if txType == TransferAsset {
		switch output.Type {
		case OTVote:
			if contract.GetPrefixType(output.ProgramHash) !=
				contract.PrefixStandard {
				return errors.New("output address should be standard")
			}
		case OTNone:
		case OTMapping:
		default:
			return errors.New("transaction type dose not match the output payload type")
		}
	} else {
		switch output.Type {
		case OTNone:
		default:
			return errors.New("transaction type dose not match the output payload type")
		}
	}

	return output.Payload.Validate()
}

func checkTransactionUTXOLock(txn *Transaction, references map[*Input]Output) error {
	for input, output := range references {

		if output.OutputLock == 0 {
			//check next utxo
			continue
		}
		if input.Sequence != math.MaxUint32-1 {
			return errors.New("Invalid input sequence")
		}
		if txn.LockTime < output.OutputLock {
			return errors.New("UTXO output locked")
		}
	}
	return nil
}

func checkTransactionDepositUTXO(txn *Transaction, references map[*Input]Output) error {
	for _, output := range references {
		if contract.GetPrefixType(output.ProgramHash) == contract.PrefixDeposit {
			if !txn.IsReturnDepositCoin() && !txn.IsReturnCRDepositCoinTx() {
				return errors.New("only the ReturnDepositCoin and " +
					"ReturnCRDepositCoin transaction can use the deposit UTXO")
			}
		} else {
			if txn.IsReturnDepositCoin() || txn.IsReturnCRDepositCoinTx() {
				return errors.New("the ReturnDepositCoin and ReturnCRDepositCoin " +
					"transaction can only use the deposit UTXO")
			}
		}
	}

	return nil
}

func checkTransactionDepositOutpus(bc *BlockChain, txn *Transaction) error {
	for _, output := range txn.Outputs {
		if contract.GetPrefixType(output.ProgramHash) == contract.PrefixDeposit {
			if txn.IsRegisterProducerTx() || txn.IsRegisterCRTx() ||
				txn.IsReturnDepositCoin() || txn.IsReturnCRDepositCoinTx() {
				continue
			}
			if bc.state.ExistProducerByDepositHash(output.ProgramHash) {
				continue
			}
			if bc.crCommittee.ExistCandidateByDepositHash(
				output.ProgramHash) {
				continue
			}
			return errors.New("only the address that CR or Producer" +
				" registered can have the deposit UTXO")
		}
	}

	return nil
}

func checkTransactionSize(txn *Transaction) error {
	size := txn.GetSize()
	if size <= 0 || size > int(pact.MaxBlockContextSize) {
		return fmt.Errorf("Invalid transaction size: %d bytes", size)
	}

	return nil
}

func checkAssetPrecision(txn *Transaction) error {
	for _, output := range txn.Outputs {
		if !checkAmountPrecise(output.Value, config.ELAPrecision) {
			return errors.New("the precision of asset is incorrect")
		}
	}
	return nil
}

func (b *BlockChain) getTransactionFee(tx *Transaction,
	references map[*Input]Output) common.Fixed64 {
	var outputValue common.Fixed64
	var inputValue common.Fixed64
	for _, output := range tx.Outputs {
		outputValue += output.Value
	}
	for _, output := range references {
		inputValue += output.Value
	}

	return inputValue - outputValue
}

func (b *BlockChain) isSmallThanMinTransactionFee(fee common.Fixed64) bool {
	if fee < b.chainParams.MinTransactionFee {
		return true
	}
	return false
}

func (b *BlockChain) checkTransactionFee(tx *Transaction, references map[*Input]Output) error {
	fee := b.getTransactionFee(tx, references)
	if b.isSmallThanMinTransactionFee(fee) {
		return fmt.Errorf("transaction fee not enough")
	}
	// set Fee and FeePerKB if check has passed
	tx.Fee = fee
	buf := new(bytes.Buffer)
	tx.Serialize(buf)
	tx.FeePerKB = tx.Fee * 1000 / common.Fixed64(len(buf.Bytes()))
	return nil
}

func (b *BlockChain) checkAttributeProgram(tx *Transaction,
	blockHeight uint32) error {
	switch tx.TxType {
	case CoinBase:
		// Coinbase and illegal transactions do not check attribute and program
		if len(tx.Programs) != 0 {
			return errors.New("transaction should have no programs")
		}
		return nil
	case IllegalSidechainEvidence, IllegalProposalEvidence, IllegalVoteEvidence,
		ActivateProducer, NextTurnDPOSInfo, CustomIDResult:
		if len(tx.Programs) != 0 || len(tx.Attributes) != 0 {
			return errors.New("zero cost tx should have no attributes and programs")
		}
		return nil
	case IllegalBlockEvidence:
		if len(tx.Programs) != 0 {
			return errors.New("illegal block transactions should have one and only one program")
		}
		if len(tx.Attributes) != 0 {
			return errors.New("illegal block transactions should have no programs")
		}
		return nil
	case InactiveArbitrators, UpdateVersion:
		if len(tx.Programs) != 1 {
			return errors.New("inactive arbitrators transactions should have one and only one program")
		}
		if len(tx.Attributes) != 1 {
			return errors.New("inactive arbitrators transactions should have one and only one arbitrator")
		}
	case SideChainPow:
		if tx.IsNewSideChainPowTx() {
			if len(tx.Programs) != 0 || len(tx.Attributes) != 0 {
				return errors.New("sideChainPow transactions should have no attributes and programs")
			}
			return nil
		}
	case CRCAppropriation, CRAssetsRectify, CRCProposalRealWithdraw:
		if len(tx.Programs) != 0 {
			return errors.New("txs should have no programs")
		}
		if len(tx.Attributes) != 0 {
			return errors.New("txs should have no attributes")
		}
		return nil
	case ReturnDepositCoin:
		if blockHeight >= b.chainParams.CRVotingStartHeight {
			if len(tx.Programs) != 1 {
				return errors.New("return deposit coin transactions should have one and only one program")
			}
		}
	case ReturnCRDepositCoin:
		if len(tx.Programs) != 1 {
			return errors.New("return CR deposit coin transactions should have one and only one program")
		}
	case CRCProposalWithdraw:
		if len(tx.Programs) != 0 && blockHeight < b.chainParams.CRCProposalWithdrawPayloadV1Height {
			return errors.New("crcproposalwithdraw tx should have no programs")
		}

		if tx.PayloadVersion == payload.CRCProposalWithdrawDefault {
			return nil
		}
	}

	// Check attributes
	for _, attr := range tx.Attributes {
		if !IsValidAttributeType(attr.Usage) {
			return fmt.Errorf("invalid attribute usage %v", attr.Usage)
		}
	}

	// Check programs
	if len(tx.Programs) == 0 {
		return fmt.Errorf("no programs found in transaction")
	}
	for _, program := range tx.Programs {
		if program.Code == nil {
			return fmt.Errorf("invalid program code nil")
		}
		if program.Parameter == nil {
			return fmt.Errorf("invalid program parameter nil")
		}
	}
	return nil
}

func checkTransactionSignature(tx *Transaction, references map[*Input]Output) error {
	programHashes, err := GetTxProgramHashes(tx, references)
	if (tx.IsCRCProposalWithdrawTx() && tx.PayloadVersion == payload.CRCProposalWithdrawDefault) ||
		tx.IsCRAssetsRectifyTx() || tx.IsCRCProposalRealWithdrawTx() || tx.IsNextTurnDPOSInfoTx() {
		return nil
	}
	if err != nil {
		return err
	}

	buf := new(bytes.Buffer)
	tx.SerializeUnsigned(buf)

	// sort the program hashes of owner and programs of the transaction
	common.SortProgramHashByCodeHash(programHashes)
	SortPrograms(tx.Programs)
	return RunPrograms(buf.Bytes(), programHashes, tx.Programs)
}

func checkAmountPrecise(amount common.Fixed64, precision byte) bool {
	return amount.IntValue()%int64(math.Pow(10, float64(8-precision))) == 0
}

func checkTransactionPayload(txn *Transaction) error {
	switch pld := txn.Payload.(type) {
	case *payload.RegisterAsset:
		if pld.Asset.Precision < payload.MinPrecision || pld.Asset.Precision > payload.MaxPrecision {
			return errors.New("Invalide asset Precision.")
		}
		if !checkAmountPrecise(pld.Amount, pld.Asset.Precision) {
			return errors.New("Invalide asset value,out of precise.")
		}
	case *payload.TransferAsset:
	case *payload.Record:
	case *payload.CoinBase:
	case *payload.SideChainPow:
	case *payload.WithdrawFromSideChain:
	case *payload.TransferCrossChainAsset:
	case *payload.ProducerInfo:
	case *payload.ProcessProducer:
	case *payload.ActivateProducer:
	case *payload.ReturnDepositCoin:
	case *payload.DPOSIllegalProposals:
	case *payload.DPOSIllegalVotes:
	case *payload.DPOSIllegalBlocks:
	case *payload.SidechainIllegalData:
	case *payload.InactiveArbitrators:
	case *payload.CRInfo:
	case *payload.UnregisterCR:
	case *payload.CRCProposal:
	case *payload.CRCProposalReview:
	case *payload.CRCProposalWithdraw:
	case *payload.CRCProposalTracking:
	case *payload.CRCAppropriation:
	case *payload.CRAssetsRectify:
	case *payload.CRCProposalRealWithdraw:
	case *payload.NextTurnDPOSInfo:
	case *payload.CRCouncilMemberClaimNode:

	default:
		return errors.New("[txValidator],invalidate transaction payload type.")
	}
	return nil
}

// validate the transaction of duplicate sidechain transaction
func checkDuplicateSidechainTx(txn *Transaction) error {
	if txn.IsWithdrawFromSideChainTx() {
		witPayload := txn.Payload.(*payload.WithdrawFromSideChain)
		existingHashs := make(map[common.Uint256]struct{})
		for _, hash := range witPayload.SideChainTransactionHashes {
			if _, exist := existingHashs[hash]; exist {
				return errors.New("Duplicate sidechain tx detected in a transaction")
			}
			existingHashs[hash] = struct{}{}
		}
	}
	return nil
}

// validate the type of transaction is allowed or not at current height.
func (b *BlockChain) checkTxHeightVersion(txn *Transaction, blockHeight uint32) error {
	switch txn.TxType {
	case RegisterCR, UpdateCR:
		if blockHeight < b.chainParams.CRVotingStartHeight ||
			(blockHeight < b.chainParams.RegisterCRByDIDHeight &&
				txn.PayloadVersion != payload.CRInfoVersion) {
			return errors.New(fmt.Sprintf("not support %s transaction "+
				"before CRVotingStartHeight", txn.TxType.Name()))
		}
	case UnregisterCR, ReturnCRDepositCoin:
		if blockHeight < b.chainParams.CRVotingStartHeight {
			return errors.New(fmt.Sprintf("not support %s transaction "+
				"before CRVotingStartHeight", txn.TxType.Name()))
		}
	case CRCProposal:
		if blockHeight < b.chainParams.ChangeCommitteeNewCRHeight {
			if txn.PayloadVersion != payload.CRCProposalVersion {
				return errors.New("payload version should be CRCProposalVersion")
			}
		} else {
			if txn.PayloadVersion != payload.CRCProposalVersion01 {
				return errors.New("should have draft data")
			}
		}

		p, ok := txn.Payload.(*payload.CRCProposal)
		if !ok {
			return errors.New("not support invalid CRCProposal transaction")
		}
		switch p.ProposalType {
		case payload.ChangeProposalOwner, payload.CloseProposal, payload.SecretaryGeneral:
			if blockHeight < b.chainParams.CRCProposalV1Height {
				return errors.New(fmt.Sprintf("not support %s CRCProposal"+
					" transactio before CRCProposalV1Height", p.ProposalType.Name()))
			}
		case payload.ReserveCustomID, payload.ReceiveCustomID, payload.ChangeCustomIDFee:
			if blockHeight < b.chainParams.ChangeCommitteeNewCRHeight {
				return errors.New(fmt.Sprintf("not support %s CRCProposal"+
					" transaction before ChangeCommitteeNewCRHeight", p.ProposalType.Name()))
			}
		default:
			if blockHeight < b.chainParams.CRCommitteeStartHeight {
				return errors.New(fmt.Sprintf("not support %s CRCProposal"+
					" transaction before CRCommitteeStartHeight", p.ProposalType.Name()))
			}
		}
	case CRCProposalReview, CRCProposalTracking:
		if blockHeight < b.chainParams.CRCommitteeStartHeight {
<<<<<<< HEAD
			return errors.New(fmt.Sprintf("not support %s transaction "+
				"before CRCommitteeStartHeight", txn.TxType.Name()))
		}
		if blockHeight >= b.chainParams.ChangeCommitteeNewCRHeight {
=======
			return errors.New("not support before CRCommitteeStartHeight")
		} else if blockHeight < b.chainParams.ChangeCommitteeNewCRHeight {
			if txn.PayloadVersion != payload.CRCProposalVersion {
				return errors.New("payload version should be CRCProposalVersion")
			}
		} else {
>>>>>>> 3fbcf68a
			if txn.PayloadVersion != payload.CRCProposalVersion01 {
				return errors.New("should have draft data")
			}
		}

	case CRCAppropriation:
		if blockHeight < b.chainParams.CRCommitteeStartHeight {
			return errors.New(fmt.Sprintf("not support %s transaction "+
				"before CRCommitteeStartHeight", txn.TxType.Name()))
		}

	case CRCProposalWithdraw:
		if blockHeight < b.chainParams.CRCommitteeStartHeight {
			return errors.New(fmt.Sprintf("not support %s transaction "+
				"before CRCommitteeStartHeight", txn.TxType.Name()))
		}
		if txn.PayloadVersion == payload.CRCProposalWithdrawDefault &&
			blockHeight >= b.chainParams.CRCProposalWithdrawPayloadV1Height {
			return errors.New(fmt.Sprintf("not support %s transaction "+
				"after CRCProposalWithdrawPayloadV1Height", txn.TxType.Name()))
		}

		if txn.PayloadVersion == payload.CRCProposalWithdrawVersion01 &&
			blockHeight < b.chainParams.CRCProposalWithdrawPayloadV1Height {
			return errors.New(fmt.Sprintf("not support %s transaction "+
				"before CRCProposalWithdrawPayloadV1Height", txn.TxType.Name()))
		}
	case CRAssetsRectify, CRCProposalRealWithdraw:
		if blockHeight < b.chainParams.CRAssetsRectifyTransactionHeight {
			return errors.New(fmt.Sprintf("not support %s transaction "+
				"before CRCProposalWithdrawPayloadV1Height", txn.TxType.Name()))
		}
	case CRCouncilMemberClaimNode:
		if blockHeight < b.chainParams.CRClaimDPOSNodeStartHeight {
			return errors.New(fmt.Sprintf("not support %s transaction "+
				"before CRClaimDPOSNodeStartHeight", txn.TxType.Name()))
		}
	case TransferAsset:
		if blockHeight >= b.chainParams.CRVotingStartHeight {
			return nil
		}
		if txn.Version >= TxVersion09 {
			for _, output := range txn.Outputs {
				if output.Type != OTVote {
					continue
				}
				p, _ := output.Payload.(*outputpayload.VoteOutput)
				if p.Version >= outputpayload.VoteProducerAndCRVersion {
					return errors.New("not support " +
						"VoteProducerAndCRVersion before CRVotingStartHeight")
				}
			}
		}
	}

	return nil
}

func CheckSideChainPowConsensus(txn *Transaction, arbitrator []byte) error {
	payloadSideChainPow, ok := txn.Payload.(*payload.SideChainPow)
	if !ok {
		return errors.New("side mining transaction has invalid payload")
	}

	if arbitrator == nil {
		return errors.New("there is no arbiter on duty")
	}

	publicKey, err := DecodePoint(arbitrator)
	if err != nil {
		return err
	}

	buf := new(bytes.Buffer)
	err = payloadSideChainPow.Serialize(buf, payload.SideChainPowVersion)
	if err != nil {
		return err
	}

	err = Verify(*publicKey, buf.Bytes()[0:68], payloadSideChainPow.Signature)
	if err != nil {
		return errors.New("Arbitrator is not matched. " + err.Error())
	}

	return nil
}

func (b *BlockChain) checkWithdrawFromSideChainTransaction(txn *Transaction, references map[*Input]Output, height uint32) error {
	witPayload, ok := txn.Payload.(*payload.WithdrawFromSideChain)
	if !ok {
		return errors.New("Invalid withdraw from side chain payload type")
	}
	for _, hash := range witPayload.SideChainTransactionHashes {
		if exist := DefaultLedger.Store.IsSidechainTxHashDuplicate(hash); exist {
			return errors.New("Duplicate side chain transaction hash in paylod")
		}
	}

	for _, output := range references {
		if bytes.Compare(output.ProgramHash[0:1], []byte{byte(contract.PrefixCrossChain)}) != 0 {
			return errors.New("Invalid transaction inputs address, without \"X\" at beginning")
		}
	}

	for _, p := range txn.Programs {
		publicKeys, m, n, err := crypto.ParseCrossChainScriptV1(p.Code)
		if err != nil {
			return err
		}

		if height >= b.chainParams.CRClaimDPOSNodeStartHeight {
			var arbiters []*state.ArbiterInfo
			var minCount uint32
			if height >= b.chainParams.DPOSNodeCrossChainHeight {
				arbiters = DefaultLedger.Arbitrators.GetArbitrators()
				minCount = uint32(b.chainParams.GeneralArbiters) + 1
			} else {
				arbiters = DefaultLedger.Arbitrators.GetCRCArbiters()
				minCount = b.chainParams.CRAgreementCount
			}
			var arbitersCount int
			for _, c := range arbiters {
				if !c.IsNormal {
					continue
				}
				arbitersCount++
			}
			if n != arbitersCount {
				return errors.New("invalid arbiters total count in code")
			}
			if m < int(minCount) {
				return errors.New("invalid arbiters sign count in code")
			}
		} else {
			if m < 1 || m > n || n != int(DefaultLedger.Arbitrators.GetCrossChainArbitersCount()) ||
				m <= int(DefaultLedger.Arbitrators.GetCrossChainArbitersMajorityCount()) {
				return errors.New("invalid multi sign script code")
			}
		}
		if err := b.checkCrossChainArbitrators(publicKeys); err != nil {
			return err
		}
	}

	return nil
}

func (b *BlockChain) checkCrossChainArbitrators(publicKeys [][]byte) error {
	arbiters := DefaultLedger.Arbitrators.GetCrossChainArbiters()

	arbitratorsMap := make(map[string]interface{})
	var count int
	for _, arbitrator := range arbiters {
		if !arbitrator.IsNormal {
			continue
		}
		count++

		found := false
		for _, pk := range publicKeys {
			if bytes.Equal(arbitrator.NodePublicKey, pk[1:]) {
				found = true
				break
			}
		}

		if !found {
			return errors.New("invalid cross chain arbitrators")
		}

		arbitratorsMap[common.BytesToHexString(arbitrator.NodePublicKey)] = nil
	}

	if count != len(publicKeys) || count != len(arbitratorsMap) {
		return errors.New("invalid arbitrator count")
	}

	return nil
}

func (b *BlockChain) checkTransferCrossChainAssetTransaction(txn *Transaction, references map[*Input]Output) error {
	payloadObj, ok := txn.Payload.(*payload.TransferCrossChainAsset)
	if !ok {
		return errors.New("Invalid transfer cross chain asset payload type")
	}
	if len(payloadObj.CrossChainAddresses) == 0 ||
		len(payloadObj.CrossChainAddresses) > len(txn.Outputs) ||
		len(payloadObj.CrossChainAddresses) != len(payloadObj.CrossChainAmounts) ||
		len(payloadObj.CrossChainAmounts) != len(payloadObj.OutputIndexes) {
		return errors.New("Invalid transaction payload content")
	}

	//check cross chain output index in payload
	outputIndexMap := make(map[uint64]struct{})
	for _, outputIndex := range payloadObj.OutputIndexes {
		if _, exist := outputIndexMap[outputIndex]; exist || int(outputIndex) >= len(txn.Outputs) {
			return errors.New("Invalid transaction payload cross chain index")
		}
		outputIndexMap[outputIndex] = struct{}{}
	}

	//check address in outputs and payload
	csAddresses := make(map[string]struct{}, 0)
	for i := 0; i < len(payloadObj.CrossChainAddresses); i++ {
		if _, ok := csAddresses[payloadObj.CrossChainAddresses[i]]; ok {
			return errors.New("duplicated cross chain address in payload")
		}
		csAddresses[payloadObj.CrossChainAddresses[i]] = struct{}{}
		if bytes.Compare(txn.Outputs[payloadObj.OutputIndexes[i]].ProgramHash[0:1], []byte{byte(contract.PrefixCrossChain)}) != 0 {
			return errors.New("Invalid transaction output address, without \"X\" at beginning")
		}
		if payloadObj.CrossChainAddresses[i] == "" {
			return errors.New("Invalid transaction cross chain address ")
		}
	}

	//check cross chain amount in payload
	for i := 0; i < len(payloadObj.CrossChainAmounts); i++ {
		if payloadObj.CrossChainAmounts[i] < 0 || payloadObj.CrossChainAmounts[i] >
			txn.Outputs[payloadObj.OutputIndexes[i]].Value-b.chainParams.MinCrossChainTxFee {
			return errors.New("Invalid transaction cross chain amount")
		}
	}

	//check transaction fee
	var totalInput common.Fixed64
	for _, output := range references {
		totalInput += output.Value
	}

	var totalOutput common.Fixed64
	for _, output := range txn.Outputs {
		totalOutput += output.Value
	}

	if totalInput-totalOutput < b.chainParams.MinCrossChainTxFee {
		return errors.New("Invalid transaction fee")
	}
	return nil
}

<<<<<<< HEAD
func (b *BlockChain) IsNextArbtratorsSame(nextTurnDPOSInfo *payload.NextTurnDPOSInfo,
	curNodeNextArbitrators []*state.ArbiterInfo) bool {
	if len(nextTurnDPOSInfo.CRPublicKeys)+
		len(nextTurnDPOSInfo.DPOSPublicKeys) != len(curNodeNextArbitrators) {
		log.Warn("IsNextArbtratorsSame curNodeArbitrators len ", len(curNodeNextArbitrators))
=======
func (b *BlockChain) IsNextArbitratorsSame(nextTurnDPOSInfo *payload.NextTurnDPOSInfo, nextArbitrators [][]byte) bool {
	if len(nextTurnDPOSInfo.CRPublicKeys)+len(nextTurnDPOSInfo.DPOSPublicKeys) != len(nextArbitrators) {
		log.Warn("[IsNextArbitratorsSame] nexArbitrators len ", len(nextArbitrators))
>>>>>>> 3fbcf68a
		return false
	}
	crindex := 0
	dposIndex := 0
<<<<<<< HEAD
	for _, v := range curNodeNextArbitrators {
		if DefaultLedger.Arbitrators.IsNextCRCArbitrator(v.NodePublicKey) {
			if bytes.Equal(v.NodePublicKey, nextTurnDPOSInfo.CRPublicKeys[crindex]) ||
				(bytes.Equal([]byte{}, nextTurnDPOSInfo.CRPublicKeys[crindex]) &&
					!DefaultLedger.Arbitrators.IsMemberElectedNextCRCArbitrator(v.NodePublicKey)) {
=======
	for _, v := range nextArbitrators {
		if DefaultLedger.Arbitrators.IsNextCRCArbitrator(v) {
			if bytes.Equal(v, nextTurnDPOSInfo.CRPublicKeys[crindex]) ||
				(bytes.Equal([]byte{}, nextTurnDPOSInfo.CRPublicKeys[crindex]) && !DefaultLedger.Arbitrators.IsMemberElectedNextCRCArbitrator(v)) {
>>>>>>> 3fbcf68a
				crindex++
				continue
			} else {
				return false
			}
		} else {
			if bytes.Equal(v.NodePublicKey, nextTurnDPOSInfo.DPOSPublicKeys[dposIndex]) {
				dposIndex++
				continue
			} else {
				return false
			}
		}
	}
	return true
}

func (b *BlockChain) ConvertToArbitersStr(arbiters [][]byte) []string {
	var arbitersStr []string
	for _, v := range arbiters {
		arbitersStr = append(arbitersStr, common.BytesToHexString(v))
	}
	return arbitersStr
}

func (b *BlockChain) checkCustomIDResultTransaction(txn *Transaction) error {
	if !DefaultLedger.Committee.IsCustomIDResultNeeded() {
		return errors.New("should not have custom ID result transaction")
	}
	p, ok := txn.Payload.(*payload.CustomIDProposalResult)
	if !ok {
		return errors.New("invalid custom ID result payload")
	}
	results := DefaultLedger.Committee.GetCustomIDResults()
	targetResults := make(map[common.Uint256]bool, 0)
	for _, r := range results {
		targetResults[r.ProposalHash] = r.Result
	}
	if len(p.ProposalResults) != len(targetResults) {
		return errors.New("invalid custom ID results count")
	}
	for _, r := range p.ProposalResults {
		pass, ok := targetResults[r.ProposalHash]
		if !ok || pass != r.Result {
			return errors.New("invalid custom ID results")
		}
	}
	return nil
}

func (b *BlockChain) checkNextTurnDPOSInfoTransaction(txn *Transaction) error {
	nextTurnDPOSInfo, ok := txn.Payload.(*payload.NextTurnDPOSInfo)
	if !ok {
		return errors.New("invalid NextTurnDPOSInfo payload")
	}

	if !DefaultLedger.Arbitrators.IsNeedNextTurnDPOSInfo() {
		log.Warn("[checkNextTurnDPOSInfoTransaction] !IsNeedNextTurnDPOSInfo")
		return errors.New("should not have next turn dpos info transaction")
	}
	nextArbitrators := DefaultLedger.Arbitrators.GetNextArbitrators()

	if !b.IsNextArbitratorsSame(nextTurnDPOSInfo, nextArbitrators) {
		log.Warnf("[checkNextTurnDPOSInfoTransaction] CRPublicKeys %v, DPOSPublicKeys%v\n",
			b.ConvertToArbitersStr(nextTurnDPOSInfo.CRPublicKeys), b.ConvertToArbitersStr(nextTurnDPOSInfo.DPOSPublicKeys))

		return errors.New("checkNextTurnDPOSInfoTransaction nextTurnDPOSInfo was wrong")
	}
	return nil
}

func (b *BlockChain) checkRegisterProducerTransaction(txn *Transaction) error {
	info, ok := txn.Payload.(*payload.ProducerInfo)
	if !ok {
		return errors.New("invalid payload")
	}

	if err := checkStringField(info.NickName, "NickName", false); err != nil {
		return err
	}

	// check url
	if err := checkStringField(info.Url, "Url", true); err != nil {
		return err
	}

	if b.GetHeight() < b.chainParams.PublicDPOSHeight {
		// check duplication of node.
		if b.state.ProducerExists(info.NodePublicKey) {
			return fmt.Errorf("producer already registered")
		}

		// check duplication of owner.
		if b.state.ProducerExists(info.OwnerPublicKey) {
			return fmt.Errorf("producer owner already registered")
		}
	} else {
		// check duplication of node.
		if b.state.ProducerNodePublicKeyExists(info.NodePublicKey) {
			return fmt.Errorf("producer already registered")
		}

		// check duplication of owner.
		if b.state.ProducerOwnerPublicKeyExists(info.OwnerPublicKey) {
			return fmt.Errorf("producer owner already registered")
		}
	}

	// check duplication of nickname.
	if b.state.NicknameExists(info.NickName) {
		return fmt.Errorf("nick name %s already inuse", info.NickName)
	}

	// check if public keys conflict with cr program code
	ownerCode := append([]byte{byte(COMPRESSEDLEN)}, info.OwnerPublicKey...)
	ownerCode = append(ownerCode, vm.CHECKSIG)
	if b.crCommittee.ExistCR(ownerCode) {
		return fmt.Errorf("owner public key %s already exist in cr list",
			common.BytesToHexString(info.OwnerPublicKey))
	}
	nodeCode := append([]byte{byte(COMPRESSEDLEN)}, info.NodePublicKey...)
	nodeCode = append(nodeCode, vm.CHECKSIG)
	if b.crCommittee.ExistCR(nodeCode) {
		return fmt.Errorf("node public key %s already exist in cr list",
			common.BytesToHexString(info.NodePublicKey))
	}

	if err := b.additionalProducerInfoCheck(info); err != nil {
		return err
	}

	// check signature
	publicKey, err := DecodePoint(info.OwnerPublicKey)
	if err != nil {
		return errors.New("invalid owner public key in payload")
	}
	signedBuf := new(bytes.Buffer)
	err = info.SerializeUnsigned(signedBuf, payload.ProducerInfoVersion)
	if err != nil {
		return err
	}
	err = Verify(*publicKey, signedBuf.Bytes(), info.Signature)
	if err != nil {
		return errors.New("invalid signature in payload")
	}

	// check deposit coin
	hash, err := contract.PublicKeyToDepositProgramHash(info.OwnerPublicKey)
	if err != nil {
		return errors.New("invalid public key")
	}
	var depositCount int
	for _, output := range txn.Outputs {
		if contract.GetPrefixType(output.ProgramHash) == contract.PrefixDeposit {
			depositCount++
			if !output.ProgramHash.IsEqual(*hash) {
				return errors.New("deposit address does not match the public key in payload")
			}
			if output.Value < crstate.MinDepositAmount {
				return errors.New("producer deposit amount is insufficient")
			}
		}
	}
	if depositCount != 1 {
		return errors.New("there must be only one deposit address in outputs")
	}

	return nil
}

func (b *BlockChain) checkProcessProducer(txn *Transaction) (
	*state.Producer, error) {
	processProducer, ok := txn.Payload.(*payload.ProcessProducer)
	if !ok {
		return nil, errors.New("invalid payload")
	}

	// check signature
	publicKey, err := DecodePoint(processProducer.OwnerPublicKey)
	if err != nil {
		return nil, errors.New("invalid public key in payload")
	}
	signedBuf := new(bytes.Buffer)
	err = processProducer.SerializeUnsigned(signedBuf, payload.ProcessProducerVersion)
	if err != nil {
		return nil, err
	}
	err = Verify(*publicKey, signedBuf.Bytes(), processProducer.Signature)
	if err != nil {
		return nil, errors.New("invalid signature in payload")
	}

	producer := b.state.GetProducer(processProducer.OwnerPublicKey)
	if producer == nil || !bytes.Equal(producer.OwnerPublicKey(),
		processProducer.OwnerPublicKey) {
		return nil, errors.New("getting unknown producer")
	}
	return producer, nil
}

func (b *BlockChain) checkActivateProducerSignature(activateProducer *payload.ActivateProducer) error {
	// check signature
	publicKey, err := DecodePoint(activateProducer.NodePublicKey)
	if err != nil {
		return errors.New("invalid public key in payload")
	}
	signedBuf := new(bytes.Buffer)
	err = activateProducer.SerializeUnsigned(signedBuf, payload.ActivateProducerVersion)
	if err != nil {
		return err
	}
	err = Verify(*publicKey, signedBuf.Bytes(), activateProducer.Signature)
	if err != nil {
		return errors.New("invalid signature in payload")
	}
	return nil
}

func (b *BlockChain) checkCancelProducerTransaction(txn *Transaction) error {
	producer, err := b.checkProcessProducer(txn)
	if err != nil {
		return err
	}

	if producer.State() == state.Illegal ||
		producer.State() == state.Canceled {
		return errors.New("can not cancel this producer")
	}

	return nil
}

func (b *BlockChain) checkActivateProducerTransaction(txn *Transaction,
	height uint32) error {

	activateProducer, ok := txn.Payload.(*payload.ActivateProducer)
	if !ok {
		return errors.New("invalid payload")
	}

	err := b.checkActivateProducerSignature(activateProducer)
	if err != nil {
		return err
	}

	if b.GetCRCommittee().IsInElectionPeriod() {
		crMember := b.GetCRCommittee().GetMemberByNodePublicKey(activateProducer.NodePublicKey)
		if crMember != nil && crMember.MemberState == crstate.MemberInactive {
			// todo check penalty
			return nil
		}
	}

	producer := b.state.GetProducer(activateProducer.NodePublicKey)
	if producer == nil || !bytes.Equal(producer.NodePublicKey(),
		activateProducer.NodePublicKey) {
		return errors.New("getting unknown producer")
	}

	if height < b.chainParams.EnableActivateIllegalHeight {
		if producer.State() != state.Inactive {
			return errors.New("can not activate this producer")
		}
	} else {
		if producer.State() != state.Inactive &&
			producer.State() != state.Illegal {
			return errors.New("can not activate this producer")
		}
	}

	if height > producer.ActivateRequestHeight() &&
		height-producer.ActivateRequestHeight() <= state.ActivateDuration {
		return errors.New("can only activate once during inactive state")
	}

	depositAmount := common.Fixed64(0)
	if height < b.chainParams.CRVotingStartHeight {
		programHash, err := contract.PublicKeyToDepositProgramHash(
			producer.OwnerPublicKey())
		if err != nil {
			return err
		}

		utxos, err := b.db.GetFFLDB().GetUTXO(programHash)
		if err != nil {
			return err
		}

		for _, u := range utxos {
			depositAmount += u.Value
		}
	} else {
		depositAmount = producer.TotalAmount()
	}

	if depositAmount-producer.Penalty() < crstate.MinDepositAmount {
		return errors.New("insufficient deposit amount")
	}

	return nil
}

func (b *BlockChain) checkUpdateProducerTransaction(txn *Transaction) error {
	info, ok := txn.Payload.(*payload.ProducerInfo)
	if !ok {
		return errors.New("invalid payload")
	}

	// check nick name
	if err := checkStringField(info.NickName, "NickName", false); err != nil {
		return err
	}

	// check url
	if err := checkStringField(info.Url, "Url", true); err != nil {
		return err
	}

	if err := b.additionalProducerInfoCheck(info); err != nil {
		return err
	}

	// check signature
	publicKey, err := DecodePoint(info.OwnerPublicKey)
	if err != nil {
		return errors.New("invalid owner public key in payload")
	}
	signedBuf := new(bytes.Buffer)
	err = info.SerializeUnsigned(signedBuf, payload.ProducerInfoVersion)
	if err != nil {
		return err
	}
	err = Verify(*publicKey, signedBuf.Bytes(), info.Signature)
	if err != nil {
		return errors.New("invalid signature in payload")
	}

	producer := b.state.GetProducer(info.OwnerPublicKey)
	if producer == nil {
		return errors.New("updating unknown producer")
	}

	// check nickname usage.
	if producer.Info().NickName != info.NickName &&
		b.state.NicknameExists(info.NickName) {
		return fmt.Errorf("nick name %s already exist", info.NickName)
	}

	// check if public keys conflict with cr program code
	nodeCode := append([]byte{byte(COMPRESSEDLEN)}, info.NodePublicKey...)
	nodeCode = append(nodeCode, vm.CHECKSIG)
	if b.crCommittee.ExistCR(nodeCode) {
		return fmt.Errorf("node public key %s already exist in cr list",
			common.BytesToHexString(info.NodePublicKey))
	}

	// check node public key duplication
	if bytes.Equal(info.NodePublicKey, producer.Info().NodePublicKey) {
		return nil
	}

	if b.GetHeight() < b.chainParams.PublicDPOSHeight {
		if b.state.ProducerExists(info.NodePublicKey) {
			return fmt.Errorf("producer %s already exist",
				hex.EncodeToString(info.NodePublicKey))
		}
	} else {
		if b.state.ProducerNodePublicKeyExists(info.NodePublicKey) {
			return fmt.Errorf("producer %s already exist",
				hex.EncodeToString(info.NodePublicKey))
		}
	}

	return nil
}

func getDIDFromCode(code []byte) (*common.Uint168, error) {
	newCode := make([]byte, len(code))
	copy(newCode, code)
	didCode := append(newCode[:len(newCode)-1], common.DID)

	if ct1, err := contract.CreateCRIDContractByCode(didCode); err != nil {
		return nil, err
	} else {
		return ct1.ToProgramHash(), nil
	}
}

func (b *BlockChain) checkRegisterCRTransaction(txn *Transaction,
	blockHeight uint32) error {
	info, ok := txn.Payload.(*payload.CRInfo)
	if !ok {
		return errors.New("invalid payload")
	}

	if err := checkStringField(info.NickName, "NickName", false); err != nil {
		return err
	}

	// check url
	if err := checkStringField(info.Url, "Url", true); err != nil {
		return err
	}

	if !b.crCommittee.IsInVotingPeriod(blockHeight) {
		return errors.New("should create tx during voting period")
	}

	if b.crCommittee.ExistCandidateByNickname(info.NickName) {
		return fmt.Errorf("nick name %s already inuse", info.NickName)
	}

	cr := b.crCommittee.GetCandidate(info.CID)
	if cr != nil {
		return fmt.Errorf("cid %s already exist", info.CID)
	}

	// get CID program hash and check length of code
	ct, err := contract.CreateCRIDContractByCode(info.Code)
	if err != nil {
		return err
	}
	programHash := ct.ToProgramHash()

	// check if program code conflict with producer public keys
	if info.Code[len(info.Code)-1] == vm.CHECKSIG {
		pk := info.Code[1 : len(info.Code)-1]
		if b.state.ProducerExists(pk) {
			return fmt.Errorf("public key %s already inuse in producer list",
				common.BytesToHexString(info.Code[1:len(info.Code)-1]))
		}
		if DefaultLedger.Arbitrators.IsCRCArbitrator(pk) {
			return fmt.Errorf("public key %s already inuse in CRC list",
				common.BytesToHexString(info.Code[0:len(info.Code)-1]))
		}
	}

	// check CID
	if !info.CID.IsEqual(*programHash) {
		return errors.New("invalid cid address")
	}

	if blockHeight >= b.chainParams.RegisterCRByDIDHeight &&
		txn.PayloadVersion == payload.CRInfoDIDVersion {
		// get DID program hash

		programHash, err = getDIDFromCode(info.Code)
		if err != nil {
			return errors.New("invalid info.Code")
		}
		// check DID
		if !info.DID.IsEqual(*programHash) {
			return errors.New("invalid did address")
		}
	}

	// check code and signature
	if err := b.crInfoSanityCheck(info, txn.PayloadVersion); err != nil {
		return err
	}

	// check deposit coin
	var depositCount int
	for _, output := range txn.Outputs {
		if contract.GetPrefixType(output.ProgramHash) == contract.PrefixDeposit {
			depositCount++
			// get deposit program hash
			ct, err := contract.CreateDepositContractByCode(info.Code)
			if err != nil {
				return err
			}
			programHash := ct.ToProgramHash()
			if !output.ProgramHash.IsEqual(*programHash) {
				return errors.New("deposit address does not" +
					" match the code in payload")
			}
			if output.Value < crstate.MinDepositAmount {
				return errors.New("CR deposit amount is insufficient")
			}
		}
	}
	if depositCount != 1 {
		return errors.New("there must be only one deposit address in outputs")
	}

	return nil
}

func (b *BlockChain) checkUpdateCRTransaction(txn *Transaction,
	blockHeight uint32) error {
	info, ok := txn.Payload.(*payload.CRInfo)
	if !ok {
		return errors.New("invalid payload")
	}

	if err := checkStringField(info.NickName, "NickName", false); err != nil {
		return err
	}

	// check url
	if err := checkStringField(info.Url, "Url", true); err != nil {
		return err
	}

	// get CID program hash and check length of code
	ct, err := contract.CreateCRIDContractByCode(info.Code)
	if err != nil {
		return err
	}
	programHash := ct.ToProgramHash()
	if err != nil {
		return err
	}

	// check CID
	if !info.CID.IsEqual(*programHash) {
		return errors.New("invalid cid address")
	}

	if blockHeight >= b.chainParams.RegisterCRByDIDHeight &&
		txn.PayloadVersion == payload.CRInfoDIDVersion {
		// get DID program hash

		programHash, err = getDIDFromCode(info.Code)
		if err != nil {
			return errors.New("invalid info.Code")
		}
		// check DID
		if !info.DID.IsEqual(*programHash) {
			return errors.New("invalid did address")
		}
	}

	// check code and signature
	if err := b.crInfoSanityCheck(info, txn.PayloadVersion); err != nil {
		return err
	}
	if !b.crCommittee.IsInVotingPeriod(blockHeight) {
		return errors.New("should create tx during voting period")
	}

	cr := b.crCommittee.GetCandidate(info.CID)
	if cr == nil {
		return errors.New("updating unknown CR")
	}
	if cr.State() != crstate.Pending && cr.State() != crstate.Active {
		return errors.New("updating canceled or returned CR")
	}

	// check nickname usage.
	if cr.Info().NickName != info.NickName &&
		b.crCommittee.ExistCandidateByNickname(info.NickName) {
		return fmt.Errorf("nick name %s already exist", info.NickName)
	}

	return nil
}

func (b *BlockChain) checkCRCProposalReviewTransaction(txn *Transaction,
	blockHeight uint32) error {
	crcProposalReview, ok := txn.Payload.(*payload.CRCProposalReview)
	if !ok {
		return errors.New("invalid payload")
	}
	// Check if the proposal exist.
	proposalState := b.crCommittee.GetProposal(crcProposalReview.ProposalHash)
	if proposalState == nil {
		return errors.New("proposal not exist")
	}
	if proposalState.Status != crstate.Registered {
		return errors.New("proposal status is not Registered")
	}

	if crcProposalReview.VoteResult < payload.Approve ||
		(crcProposalReview.VoteResult > payload.Abstain) {
		return errors.New("VoteResult should be known")
	}
	crMember := b.crCommittee.GetMember(crcProposalReview.DID)
	if crMember == nil {
		return errors.New("did correspond crMember not exists")
	}
	if crMember.MemberState != crstate.MemberElected {
		return errors.New("should be an elected CR members")
	}
	exist := b.crCommittee.ExistProposal(crcProposalReview.
		ProposalHash)
	if !exist {
		return errors.New("ProposalHash must exist")
	}

	// check opinion data.
	if txn.PayloadVersion >= payload.CRCProposalReviewVersion01 {
		if len(crcProposalReview.OpinionData) >= payload.MaxOpinionDataSize {
			return errors.New("the opinion data cannot be more than 1M byte")
		}
		tempDraftHash := common.Hash(crcProposalReview.OpinionData)
		if !crcProposalReview.OpinionHash.IsEqual(tempDraftHash) {
			return errors.New("the opinion data and opinion hash of" +
				" proposal review are inconsistent")
		}
	}

	// check signature.
	signedBuf := new(bytes.Buffer)
	err := crcProposalReview.SerializeUnsigned(signedBuf, txn.PayloadVersion)
	if err != nil {
		return err
	}
	return checkCRTransactionSignature(crcProposalReview.Signature, crMember.Info.Code,
		signedBuf.Bytes())
}

func getCode(publicKey []byte) ([]byte, error) {
	if pk, err := crypto.DecodePoint(publicKey); err != nil {
		return nil, err
	} else {
		if redeemScript, err := contract.CreateStandardRedeemScript(pk); err != nil {
			return nil, err
		} else {
			return redeemScript, nil
		}
	}
}

func getDiDFromPublicKey(publicKey []byte) (*common.Uint168, error) {
	if code, err := getCode(publicKey); err != nil {
		return nil, err
	} else {
		return getDIDFromCode(code)
	}
}

func (b *BlockChain) checkCRCProposalWithdrawTransaction(txn *Transaction,
	references map[*Input]Output, blockHeight uint32) error {

	if txn.PayloadVersion == payload.CRCProposalWithdrawDefault {
		for _, output := range references {
			if output.ProgramHash != b.chainParams.CRExpensesAddress {
				return errors.New("proposal withdrawal transaction for non-crc committee address")
			}
		}
	}

	withdrawPayload, ok := txn.Payload.(*payload.CRCProposalWithdraw)
	if !ok {
		return errors.New("invalid payload")
	}
	// Check if the proposal exist.
	proposalState := b.crCommittee.GetProposal(withdrawPayload.ProposalHash)
	if proposalState == nil {
		return errors.New("proposal not exist")
	}
	if proposalState.Status != crstate.VoterAgreed &&
		proposalState.Status != crstate.Finished &&
		proposalState.Status != crstate.Aborted &&
		proposalState.Status != crstate.Terminated {
		return errors.New("proposal status is not VoterAgreed , " +
			"Finished, Aborted or Terminated")
	}

	if !bytes.Equal(proposalState.ProposalOwner, withdrawPayload.OwnerPublicKey) {
		return errors.New("the OwnerPublicKey is not owner of proposal")
	}
	fee := b.getTransactionFee(txn, references)
	if b.isSmallThanMinTransactionFee(fee) {
		return fmt.Errorf("transaction fee not enough")
	}
	withdrawAmount := b.crCommittee.AvailableWithdrawalAmount(withdrawPayload.ProposalHash)
	if withdrawAmount == 0 {
		return errors.New("no need to withdraw")
	}
	if txn.PayloadVersion == payload.CRCProposalWithdrawDefault {
		// Check output[0] must equal with Recipient
		if txn.Outputs[0].ProgramHash != proposalState.Recipient {
			return errors.New("txn.Outputs[0].ProgramHash != Recipient")
		}

		// Check output[1] if exist must equal with CRCComitteeAddresss
		if len(txn.Outputs) > 1 {
			if txn.Outputs[1].ProgramHash != b.chainParams.CRExpensesAddress {
				return errors.New("txn.Outputs[1].ProgramHash !=CRCComitteeAddresss")
			}
		}

		if len(txn.Outputs) > 2 {
			return errors.New("CRCProposalWithdraw tx should not have over two output")
		}

		//Recipient count + fee must equal to availableWithdrawalAmount
		if txn.Outputs[0].Value+fee != withdrawAmount {
			return errors.New("txn.Outputs[0].Value + fee != withdrawAmout ")
		}
	} else if txn.PayloadVersion == payload.CRCProposalWithdrawVersion01 {
		// Recipient address must be the current recipient address
		if withdrawPayload.Recipient != proposalState.Recipient {
			return errors.New("withdrawPayload.Recipient != Recipient")
		}
		// Recipient Amount + fee must equal to availableWithdrawalAmount
		if withdrawPayload.Amount != withdrawAmount {
			return errors.New("withdrawPayload.Amount != withdrawAmount ")
		}
		if withdrawPayload.Amount <= b.chainParams.RealWithdrawSingleFee {
			return errors.New("withdraw amount should be bigger than RealWithdrawSingleFee")
		}
	}

	signedBuf := new(bytes.Buffer)
	err := withdrawPayload.SerializeUnsigned(signedBuf, txn.PayloadVersion)
	if err != nil {
		return err
	}
	var code []byte
	if code, err = getCode(withdrawPayload.OwnerPublicKey); err != nil {
		return err
	}
	return checkCRTransactionSignature(withdrawPayload.Signature, code, signedBuf.Bytes())
}

func (b *BlockChain) checkCRCProposalTrackingTransaction(txn *Transaction,
	blockHeight uint32) error {
	cptPayload, ok := txn.Payload.(*payload.CRCProposalTracking)
	if !ok {
		return errors.New("invalid payload")
	}

	// Check if proposal exist.
	proposalState := b.crCommittee.GetProposal(cptPayload.ProposalHash)
	if proposalState == nil {
		return errors.New("proposal not exist")
	}
	if proposalState.Status != crstate.VoterAgreed {
		return errors.New("proposal status is not VoterAgreed")
	}
	// Check proposal tracking count.
	if proposalState.TrackingCount >= b.chainParams.MaxProposalTrackingCount {
		return errors.New("reached max tracking count")
	}

	// check message data.
	if txn.PayloadVersion >= payload.CRCProposalTrackingVersion01 {
		if len(cptPayload.MessageData) >= payload.MaxMessageDataSize {
			return errors.New("the message data cannot be more than 800K byte")
		}
		tempMessageHash := common.Hash(cptPayload.MessageData)
		if !cptPayload.MessageHash.IsEqual(tempMessageHash) {
			return errors.New("the message data and message hash of" +
				" proposal tracking are inconsistent")
		}
		if len(cptPayload.SecretaryGeneralOpinionData) >= payload.MaxSecretaryGeneralOpinionDataSize {
			return errors.New("the opinion data cannot be more than 200K byte")
		}
		tempOpinionHash := common.Hash(cptPayload.SecretaryGeneralOpinionData)
		if !cptPayload.MessageHash.IsEqual(tempOpinionHash) {
			return errors.New("the opinion data and opinion hash of" +
				" proposal tracking are inconsistent")
		}
	}

	var result error
	switch cptPayload.ProposalTrackingType {
	case payload.Common:
		result = b.checkCRCProposalCommonTracking(
			cptPayload, proposalState, txn.PayloadVersion)
	case payload.Progress:
		result = b.checkCRCProposalProgressTracking(
			cptPayload, proposalState, txn.PayloadVersion)
	case payload.Rejected:
		result = b.checkCRCProposalRejectedTracking(
			cptPayload, proposalState, blockHeight, txn.PayloadVersion)
	case payload.Terminated:
		result = b.checkCRCProposalTerminatedTracking(
			cptPayload, proposalState, txn.PayloadVersion)
	case payload.ChangeOwner:
		result = b.checkCRCProposalOwnerTracking(
			cptPayload, proposalState, txn.PayloadVersion)
	case payload.Finalized:
		result = b.checkCRCProposalFinalizedTracking(
			cptPayload, proposalState, txn.PayloadVersion)
	default:
		result = errors.New("invalid proposal tracking type")
	}
	return result
}

func (b *BlockChain) checkCRCAppropriationTransaction(txn *Transaction,
	references map[*Input]Output) error {
	// Check if current session has appropriated.
	if !b.crCommittee.IsAppropriationNeeded() {
		return errors.New("should have no appropriation transaction")
	}

	// Inputs need to only from CR assets address
	var totalInput common.Fixed64
	for _, output := range references {
		totalInput += output.Value
		if !output.ProgramHash.IsEqual(b.chainParams.CRAssetsAddress) {
			return errors.New("input does not from CR assets address")
		}
	}

	// Inputs amount need equal to outputs amount
	var totalOutput common.Fixed64
	for _, output := range txn.Outputs {
		totalOutput += output.Value
	}
	if totalInput != totalOutput {
		return fmt.Errorf("inputs does not equal to outputs amount, "+
			"inputs:%s outputs:%s", totalInput, totalOutput)
	}

	// Check output amount to CRExpensesAddress:
	// (CRAssetsAddress + CRExpensesAddress)*CRCAppropriatePercentage/100 -
	// CRExpensesAddress + CRCCommitteeUsedAmount
	//
	// Outputs has check in CheckTransactionOutput function:
	// first one to CRCommitteeAddress, second one to CRAssetsAddress
	appropriationAmount := b.crCommittee.AppropriationAmount
	if appropriationAmount != txn.Outputs[0].Value {
		return fmt.Errorf("invalid appropriation amount %s, need to be %s",
			txn.Outputs[0].Value, appropriationAmount)
	}

	return nil
}

func (b *BlockChain) checkCRCProposalRealWithdrawTransaction(txn *Transaction,
	references map[*Input]Output) error {
	crcRealWithdraw, ok := txn.Payload.(*payload.CRCProposalRealWithdraw)
	if !ok {
		return errors.New("invalid payload")
	}
	txsCount := len(crcRealWithdraw.WithdrawTransactionHashes)
	// check WithdrawTransactionHashes count and output count
	if txsCount != len(txn.Outputs) && txsCount != len(txn.Outputs)-1 {
		return errors.New("invalid real withdraw transaction hashes count")
	}

	// if need change, the last output is only allowed to CRExpensesAddress.
	if txsCount != len(txn.Outputs) {
		toProgramHash := txn.Outputs[len(txn.Outputs)-1].ProgramHash
		if !toProgramHash.IsEqual(b.chainParams.CRExpensesAddress) {
			return errors.New(fmt.Sprintf("last output is invalid"))
		}
	}

	// check other outputs, need to match with WithdrawTransactionHashes
	txs := b.crCommittee.GetRealWithdrawTransactions()
	txsMap := make(map[common.Uint256]struct{})
	for i, hash := range crcRealWithdraw.WithdrawTransactionHashes {
		txInfo, ok := txs[hash]
		if !ok {
			return errors.New("invalid withdraw transaction hash")
		}
		output := txn.Outputs[i]
		if !output.ProgramHash.IsEqual(txInfo.Recipient) {
			return errors.New("invalid real withdraw output address")
		}
		if output.Value != txInfo.Amount-b.chainParams.RealWithdrawSingleFee {
			return errors.New(fmt.Sprintf("invalid real withdraw output "+
				"amount:%s, need to be:%s",
				output.Value, txInfo.Amount-b.chainParams.RealWithdrawSingleFee))
		}
		if _, ok := txsMap[hash]; ok {
			return errors.New("duplicated real withdraw transactions hash")
		}
		txsMap[hash] = struct{}{}
	}

	// check transaction fee
	var inputAmount common.Fixed64
	for _, v := range references {
		inputAmount += v.Value
	}
	var outputAmount common.Fixed64
	for _, o := range txn.Outputs {
		outputAmount += o.Value
	}
	if inputAmount-outputAmount != b.chainParams.RealWithdrawSingleFee*common.Fixed64(txsCount) {
		return errors.New(fmt.Sprintf("invalid real withdraw transaction"+
			" fee:%s, need to be:%s, txsCount:%d", inputAmount-outputAmount,
			b.chainParams.RealWithdrawSingleFee*common.Fixed64(txsCount), txsCount))
	}

	return nil
}

func (b *BlockChain) checkCRAssetsRectifyTransaction(txn *Transaction,
	references map[*Input]Output) error {
	// Inputs count should be less than or equal to MaxCRAssetsAddressUTXOCount
	if len(txn.Inputs) > int(b.chainParams.MaxCRAssetsAddressUTXOCount) {
		return errors.New("inputs count should be less than or " +
			"equal to MaxCRAssetsAddressUTXOCount")
	}

	// Inputs count should be greater than or equal to MinCRAssetsAddressUTXOCount
	if len(txn.Inputs) < int(b.chainParams.MinCRAssetsAddressUTXOCount) {
		return errors.New("inputs count should be greater than or " +
			"equal to MinCRAssetsAddressUTXOCount")
	}

	// Inputs need to only from CR assets address
	var totalInput common.Fixed64
	for _, output := range references {
		totalInput += output.Value
		if !output.ProgramHash.IsEqual(b.chainParams.CRAssetsAddress) {
			return errors.New("input does not from CRAssetsAddress")
		}
	}

	// Outputs count should be only one
	if len(txn.Outputs) != 1 {
		return errors.New("outputs count should be only one")
	}

	// Output should translate to CR assets address only
	if !txn.Outputs[0].ProgramHash.IsEqual(b.chainParams.CRAssetsAddress) {
		return errors.New("output does not to CRAssetsAddress")
	}

	// Inputs amount need equal to outputs amount
	totalOutput := txn.Outputs[0].Value
	if totalInput != totalOutput+b.chainParams.RectifyTxFee {
		return fmt.Errorf("inputs minus outputs does not match with %d sela fee , "+
			"inputs:%s outputs:%s", b.chainParams.RectifyTxFee, totalInput, totalOutput)
	}

	return nil
}

func (b *BlockChain) checkCRCouncilMemberClaimNodeTransaction(txn *Transaction) error {
	manager, ok := txn.Payload.(*payload.CRCouncilMemberClaimNode)
	if !ok {
		return errors.New("invalid payload")
	}

	if !b.crCommittee.IsInElectionPeriod() {
		return errors.New("CRCouncilMemberClaimNode must during election period")

	}
	did := manager.CRCouncilCommitteeDID
	crMember := b.crCommittee.GetMember(did)
	if crMember == nil {
		return errors.New("the originator must be members")
	}

	if crMember.MemberState != crstate.MemberElected && crMember.MemberState != crstate.MemberInactive {
		return errors.New("CR Council Member should be an elected or inactive CR members")
	}

	if crMember.DPOSPublicKey != nil {
		if bytes.Equal(crMember.DPOSPublicKey, manager.NodePublicKey) {
			return errors.New("NodePublicKey is the same as crMember.DPOSPublicKey")
		}
	}

	_, err := crypto.DecodePoint(manager.NodePublicKey)
	if err != nil {
		return errors.New("invalid operating public key")
	}

	// check duplication of node.
	if b.state.ProducerNodePublicKeyExists(manager.NodePublicKey) {
		return fmt.Errorf("producer already registered")
	}

	err = b.checkCRCouncilMemberClaimNodeSignature(manager, crMember.Info.Code)
	if err != nil {
		return errors.New("CR claim DPOS signature check failed")
	}

	return nil
}

func (b *BlockChain) checkCRCouncilMemberClaimNodeSignature(
	managementPayload *payload.CRCouncilMemberClaimNode, code []byte) error {
	signBuf := new(bytes.Buffer)
	managementPayload.SerializeUnsigned(signBuf, payload.CRManagementVersion)
	if err := checkCRTransactionSignature(managementPayload.CRCouncilCommitteeSignature, code,
		signBuf.Bytes()); err != nil {
		return errors.New("CR signature check failed")
	}
	return nil
}

func (b *BlockChain) checkCRCProposalCommonTracking(
	cptPayload *payload.CRCProposalTracking, pState *crstate.ProposalState,
	payloadVersion byte) error {
	// Check stage of proposal
	if cptPayload.Stage != 0 {
		return errors.New("stage should assignment zero value")
	}

	// Check signature.
	return b.normalCheckCRCProposalTrackingSignature(cptPayload, pState, payloadVersion)
}

func (b *BlockChain) checkCRCProposalProgressTracking(
	cptPayload *payload.CRCProposalTracking, pState *crstate.ProposalState,
	payloadVersion byte) error {
	// Check stage of proposal
	if int(cptPayload.Stage) >= len(pState.Proposal.Budgets) {
		return errors.New("invalid tracking Stage")
	}
	if _, ok := pState.WithdrawableBudgets[cptPayload.Stage]; ok {
		return errors.New("invalid budgets with tracking budget")
	}

	for _, budget := range pState.Proposal.Budgets {
		if cptPayload.Stage == budget.Stage {
			if budget.Type == payload.Imprest ||
				budget.Type == payload.FinalPayment {
				return errors.New("imprest and final payment not allowed to withdraw")
			}
		}
	}

	// Check signature.
	return b.normalCheckCRCProposalTrackingSignature(cptPayload, pState, payloadVersion)
}

func (b *BlockChain) checkCRCProposalRejectedTracking(
	cptPayload *payload.CRCProposalTracking, pState *crstate.ProposalState,
	blockHeight uint32, payloadVersion byte) error {
	if blockHeight < b.chainParams.CRCProposalWithdrawPayloadV1Height {
		return b.checkCRCProposalProgressTracking(cptPayload, pState, payloadVersion)
	}
	// Check stage of proposal
	if int(cptPayload.Stage) >= len(pState.Proposal.Budgets) {
		return errors.New("invalid tracking Stage")
	}
	if _, ok := pState.WithdrawableBudgets[cptPayload.Stage]; ok {
		return errors.New("invalid budgets with tracking budget")
	}

	// Check signature.
	return b.normalCheckCRCProposalTrackingSignature(cptPayload, pState, payloadVersion)
}

func (b *BlockChain) checkCRCProposalTerminatedTracking(
	cptPayload *payload.CRCProposalTracking, pState *crstate.ProposalState,
	payloadVersion byte) error {
	// Check stage of proposal
	if cptPayload.Stage != 0 {
		return errors.New("stage should assignment zero value")
	}

	// Check signature.
	return b.normalCheckCRCProposalTrackingSignature(cptPayload, pState, payloadVersion)
}

func (b *BlockChain) checkCRCProposalFinalizedTracking(
	cptPayload *payload.CRCProposalTracking, pState *crstate.ProposalState,
	payloadVersion byte) error {
	// Check stage of proposal
	var finalStage byte
	for _, budget := range pState.Proposal.Budgets {
		if budget.Type == payload.FinalPayment {
			finalStage = budget.Stage
		}
	}

	if cptPayload.Stage != finalStage {
		return errors.New("cptPayload.Stage is not proposal final stage")
	}

	// Check signature.
	return b.normalCheckCRCProposalTrackingSignature(cptPayload, pState, payloadVersion)
}

func (b *BlockChain) checkCRCProposalOwnerTracking(
	cptPayload *payload.CRCProposalTracking, pState *crstate.ProposalState,
	payloadVersion byte) error {
	// Check stage of proposal
	if cptPayload.Stage != 0 {
		return errors.New("stage should assignment zero value")
	}

	// Check new owner public.
	if bytes.Equal(pState.ProposalOwner, cptPayload.NewOwnerPublicKey) {
		return errors.New("invalid new owner public key")
	}

	// Check signature.
	return b.checkCRCProposalTrackingSignature(cptPayload, pState, payloadVersion)
}

func (b *BlockChain) checkCRCProposalTrackingSignature(
	cptPayload *payload.CRCProposalTracking, pState *crstate.ProposalState,
	payloadVersion byte) error {
	// Check signature of proposal owner.
	if !bytes.Equal(pState.ProposalOwner, cptPayload.OwnerPublicKey) {
		return errors.New("the OwnerPublicKey is not owner of proposal")
	}
	signedBuf := new(bytes.Buffer)
	if err := b.checkProposalOwnerSignature(cptPayload,
		cptPayload.OwnerPublicKey, signedBuf, payloadVersion); err != nil {
		return err
	}

	// Check other new owner signature.
	if err := b.checkProposalNewOwnerSignature(cptPayload,
		cptPayload.NewOwnerPublicKey, signedBuf); err != nil {
		return err
	}

	// Check secretary general signature。
	return b.checkSecretaryGeneralSignature(cptPayload, pState, signedBuf)
}

func (b *BlockChain) normalCheckCRCProposalTrackingSignature(
	cptPayload *payload.CRCProposalTracking, pState *crstate.ProposalState,
	payloadVersion byte) error {
	// Check new owner public key.
	if len(cptPayload.NewOwnerPublicKey) != 0 {
		return errors.New("the NewOwnerPublicKey need to be empty")
	}

	// Check signature of proposal owner.
	if !bytes.Equal(pState.ProposalOwner, cptPayload.OwnerPublicKey) {
		return errors.New("the OwnerPublicKey is not owner of proposal")
	}
	signedBuf := new(bytes.Buffer)
	if err := b.checkProposalOwnerSignature(cptPayload,
		cptPayload.OwnerPublicKey, signedBuf, payloadVersion); err != nil {
		return err
	}

	// Check new owner signature.
	if len(cptPayload.NewOwnerSignature) != 0 {
		return errors.New("the NewOwnerSignature need to be empty")
	}

	// Write new owner signature.
	err := common.WriteVarBytes(signedBuf, cptPayload.NewOwnerSignature)
	if err != nil {
		return errors.New("failed to write NewOwnerSignature")
	}

	// Check secretary general signature。
	return b.checkSecretaryGeneralSignature(cptPayload, pState, signedBuf)
}

func (b *BlockChain) checkProposalOwnerSignature(
	cptPayload *payload.CRCProposalTracking, pubKey []byte,
	signedBuf *bytes.Buffer, payloadVersion byte) error {
	publicKey, err := crypto.DecodePoint(pubKey)
	if err != nil {
		return errors.New("invalid proposal owner")
	}
	lContract, err := contract.CreateStandardContract(publicKey)
	if err != nil {
		return errors.New("invalid proposal owner publicKey")
	}
	if err = cptPayload.SerializeUnsigned(signedBuf, payloadVersion); err != nil {
		return err
	}
	if err := checkCRTransactionSignature(cptPayload.OwnerSignature, lContract.Code,
		signedBuf.Bytes()); err != nil {
		return errors.New("proposal owner signature check failed")
	}

	return common.WriteVarBytes(signedBuf, cptPayload.OwnerSignature)
}

func (b *BlockChain) checkProposalNewOwnerSignature(
	cptPayload *payload.CRCProposalTracking, pubKey []byte,
	signedBuf *bytes.Buffer) error {
	publicKey, err := crypto.DecodePoint(pubKey)
	if err != nil {
		return errors.New("invalid new proposal owner public key")
	}
	lContract, err := contract.CreateStandardContract(publicKey)
	if err != nil {
		return errors.New("invalid new proposal owner publicKey")
	}
	if err := checkCRTransactionSignature(cptPayload.NewOwnerSignature, lContract.Code,
		signedBuf.Bytes()); err != nil {
		return errors.New("new proposal owner signature check failed")
	}

	return common.WriteVarBytes(signedBuf, cptPayload.NewOwnerSignature)
}

func (b *BlockChain) checkSecretaryGeneralSignature(
	cptPayload *payload.CRCProposalTracking, pState *crstate.ProposalState,
	signedBuf *bytes.Buffer) error {
	var sgContract *contract.Contract
	publicKeyBytes, err := hex.DecodeString(b.crCommittee.GetProposalManager().SecretaryGeneralPublicKey)
	if err != nil {
		return errors.New("invalid secretary general public key")
	}
	publicKey, err := crypto.DecodePoint(publicKeyBytes)
	if err != nil {
		return errors.New("invalid proposal secretary general public key")
	}
	sgContract, err = contract.CreateStandardContract(publicKey)
	if err != nil {
		return errors.New("invalid secretary general public key")
	}
	if _, err := signedBuf.Write([]byte{byte(cptPayload.ProposalTrackingType)}); err != nil {
		return errors.New("invalid ProposalTrackingType")
	}
	if err := cptPayload.SecretaryGeneralOpinionHash.Serialize(signedBuf); err != nil {
		return errors.New("invalid secretary opinion hash")
	}
	if err = checkCRTransactionSignature(cptPayload.SecretaryGeneralSignature,
		sgContract.Code, signedBuf.Bytes()); err != nil {
		return errors.New("secretary general signature check failed")
	}

	return nil
}

func (b *BlockChain) checkUnRegisterCRTransaction(txn *Transaction,
	blockHeight uint32) error {
	info, ok := txn.Payload.(*payload.UnregisterCR)
	if !ok {
		return errors.New("invalid payload")
	}

	if !b.crCommittee.IsInVotingPeriod(blockHeight) {
		return errors.New("should create tx during voting period")
	}

	cr := b.crCommittee.GetCandidate(info.CID)
	if cr == nil {
		return errors.New("unregister unknown CR")
	}
	if cr.State() != crstate.Pending && cr.State() != crstate.Active {
		return errors.New("unregister canceled or returned CR")
	}

	signedBuf := new(bytes.Buffer)
	err := info.SerializeUnsigned(signedBuf, payload.UnregisterCRVersion)
	if err != nil {
		return err
	}
	return checkCRTransactionSignature(info.Signature, cr.Info().Code, signedBuf.Bytes())
}

func (b *BlockChain) isPublicKeyDIDMatch(pubKey []byte, did *common.Uint168) bool {
	var code []byte
	var err error
	//get Code
	if code, err = getCode(pubKey); err != nil {
		return false
	}
	//get DID
	var didGenerated *common.Uint168
	if didGenerated, err = getDIDFromCode(code); err != nil {
		return false
	}
	if !did.IsEqual(*didGenerated) {
		return false
	}
	return true
}

func (b *BlockChain) checkProposalOwnerSign(crcProposal *payload.CRCProposal, signedBuf *bytes.Buffer,
	PayloadVersion byte) error {
	//get ownerCode
	var code []byte
	var err error
	if code, err = getCode(crcProposal.OwnerPublicKey); err != nil {
		return err
	}
	// get verify data
	err = crcProposal.SerializeUnsigned(signedBuf, PayloadVersion)
	if err != nil {
		return err
	}
	//verify sign
	if err := checkCRTransactionSignature(crcProposal.Signature, code,
		signedBuf.Bytes()); err != nil {
		return errors.New("owner signature check failed")
	}
	return nil
}

func (b *BlockChain) checkSecretaryGeneralSign(crcProposal *payload.CRCProposal, signedBuf *bytes.Buffer) error {
	var code []byte
	var err error
	if code, err = getCode(crcProposal.SecretaryGeneralPublicKey); err != nil {
		return err
	}
	if err = checkCRTransactionSignature(crcProposal.SecretaryGeneraSignature, code,
		signedBuf.Bytes()); err != nil {
		return errors.New("failed to check SecretaryGeneral signature")
	}
	return nil
}

func (b *BlockChain) checkProposalCRCouncilMemberSign(crcProposal *payload.CRCProposal, code []byte,
	signedBuf *bytes.Buffer) error {

	// Check signature of CR Council Member.
	if err := common.WriteVarBytes(signedBuf, crcProposal.Signature); err != nil {
		return errors.New("failed to write proposal owner signature")
	}
	if err := common.WriteVarBytes(signedBuf, crcProposal.SecretaryGeneraSignature); err != nil {
		return errors.New("failed to write SecretaryGenera Signature")
	}
	if err := crcProposal.CRCouncilMemberDID.Serialize(signedBuf); err != nil {
		return errors.New("failed to write CR Council Member's DID")
	}
	if err := checkCRTransactionSignature(crcProposal.CRCouncilMemberSignature, code,
		signedBuf.Bytes()); err != nil {
		return errors.New("failed to check CR Council Member signature")
	}

	return nil
}
func (b *BlockChain) checkChangeSecretaryGeneralProposalTx(crcProposal *payload.CRCProposal, PayloadVersion byte) error {
	// The number of the proposals of the committee can not more than 128
	if !b.isPublicKeyDIDMatch(crcProposal.SecretaryGeneralPublicKey, &crcProposal.SecretaryGeneralDID) {
		return errors.New("SecretaryGeneral NodePublicKey and DID is not matching")
	}
	// Check owner public key
	if _, err := crypto.DecodePoint(crcProposal.OwnerPublicKey); err != nil {
		return errors.New("invalid owner public key")
	}

	//CRCouncilMemberDID must MemberElected cr member
	if !b.crCommittee.IsElectedCRMemberByDID(crcProposal.CRCouncilMemberDID) {
		return errors.New("CR Council Member should be one elected CR members")
	}
	//verify 3 signature(owner signature , new secretary general, CRCouncilMember)

	//Check signature of owner
	signedBuf := new(bytes.Buffer)
	if err := b.checkProposalOwnerSign(crcProposal, signedBuf, PayloadVersion); err != nil {
		return errors.New("owner signature check failed")
	}
	// Check signature of SecretaryGeneral
	if err := b.checkSecretaryGeneralSign(crcProposal, signedBuf); err != nil {
		return errors.New("SecretaryGeneral signature check failed")
	}
	// Check signature of CR Council Member.
	crMember := b.crCommittee.GetMember(crcProposal.CRCouncilMemberDID)
	if crMember == nil {
		return errors.New("CR Council Member should be one of the CR members")
	}
	if err := b.checkProposalCRCouncilMemberSign(crcProposal, crMember.Info.Code, signedBuf); err != nil {
		return errors.New("CR Council Member signature check failed")
	}
	return nil
}

func (b *BlockChain) checkReservedCustomID(proposal *payload.CRCProposal, PayloadVersion byte) error {
	_, err := crypto.DecodePoint(proposal.OwnerPublicKey)
	if err != nil {
		return errors.New("DecodePoint from OwnerPublicKey error")
	}

	for _, v := range proposal.ReservedCustomIDList {
		if len(v) > int(b.chainParams.MaxReservedCustomIDListCount) {
			return errors.New("reserved custom id too long")
		}
	}
	for _, v := range proposal.BannedCustomIDList {
		if len(v) > int(b.chainParams.MaxReservedCustomIDListCount) {
			return errors.New("banned custom id too long")
		}
	}
	crMember := b.crCommittee.GetMember(proposal.CRCouncilMemberDID)
	if crMember == nil {
		return errors.New("CR Council Member should be one of the CR members")
	}
	return b.checkOwnerAndCRCouncilMemberSign(proposal, crMember.Info.Code, PayloadVersion)
}

func (b *BlockChain) checkReceivedCustomID(proposal *payload.CRCProposal, PayloadVersion byte) error {
	_, err := crypto.DecodePoint(proposal.OwnerPublicKey)
	if err != nil {
		return errors.New("DecodePoint from OwnerPublicKey error")
	}
	reservedCustomIDList := b.crCommittee.GetReservedCustomIDLists()
	bannedCustomIDList := b.crCommittee.GetBannedCustomIDLists()
	receivedCustomIDList := b.crCommittee.GetReceivedCustomIDLists()

	for _, v := range proposal.ReceivedCustomIDList {
		if len(v) > int(b.chainParams.MaxReservedCustomIDListCount) {
			return errors.New("received custom id too long")
		}
	}

	for _, v := range proposal.ReceivedCustomIDList {
		if utils.StringExisted(receivedCustomIDList, v) {
			return errors.New("Received custom id already received")
		}
		if !utils.StringExisted(reservedCustomIDList, v) {
			return errors.New("Received custom id can not be found in reserved custom id list")
		}
		if utils.StringExisted(bannedCustomIDList, v) {
			return errors.New("Received custom id found in banned custom id list")
		}
	}
	crMember := b.crCommittee.GetMember(proposal.CRCouncilMemberDID)
	if crMember == nil {
		return errors.New("CR Council Member should be one of the CR members")
	}
	return b.checkOwnerAndCRCouncilMemberSign(proposal, crMember.Info.Code, PayloadVersion)
}

func (b *BlockChain) checkChangeCustomIDFee(proposal *payload.CRCProposal, PayloadVersion byte) error {
	_, err := crypto.DecodePoint(proposal.OwnerPublicKey)
	if err != nil {
		return errors.New("DecodePoint from OwnerPublicKey error")
	}
	if proposal.RateOfCustomIDFee < 0 {
		return errors.New("invalid fee rate of custom ID")
	}
	crMember := b.crCommittee.GetMember(proposal.CRCouncilMemberDID)
	if crMember == nil {
		return errors.New("CR Council Member should be one of the CR members")
	}
	return b.checkOwnerAndCRCouncilMemberSign(proposal, crMember.Info.Code, PayloadVersion)
}

func (b *BlockChain) checkCloseProposal(proposal *payload.CRCProposal, PayloadVersion byte) error {
	_, err := crypto.DecodePoint(proposal.OwnerPublicKey)
	if err != nil {
		return errors.New("DecodePoint from OwnerPublicKey error")
	}
	if ps := b.crCommittee.GetProposal(proposal.TargetProposalHash); ps == nil {
		return errors.New("CloseProposalHash does not exist")
	} else if ps.Status != crstate.VoterAgreed {
		return errors.New("CloseProposalHash has to be voterAgreed")
	}
	if len(proposal.Budgets) > 0 {
		return errors.New("CloseProposal cannot have budget")
	}
	emptyUint168 := common.Uint168{}
	if proposal.Recipient != emptyUint168 {
		return errors.New("CloseProposal recipient must be empty")
	}
	crMember := b.crCommittee.GetMember(proposal.CRCouncilMemberDID)
	if crMember == nil {
		return errors.New("CR Council Member should be one of the CR members")
	}
	return b.checkOwnerAndCRCouncilMemberSign(proposal, crMember.Info.Code, PayloadVersion)
}

func (b *BlockChain) checkChangeProposalOwner(proposal *payload.CRCProposal, PayloadVersion byte) error {
	proposalState := b.crCommittee.GetProposal(proposal.TargetProposalHash)
	if proposalState == nil {
		return errors.New("proposal doesn't exist")
	}
	if proposalState.Status != crstate.VoterAgreed {
		return errors.New("proposal status is not VoterAgreed")
	}

	if _, err := crypto.DecodePoint(proposal.OwnerPublicKey); err != nil {
		return errors.New("invalid owner public key")
	}

	if _, err := crypto.DecodePoint(proposal.NewOwnerPublicKey); err != nil {
		return errors.New("invalid new owner public key")
	}

	if bytes.Equal(proposal.NewOwnerPublicKey, proposalState.ProposalOwner) &&
		proposal.NewRecipient.IsEqual(proposalState.Recipient) {
		return errors.New("new owner or recipient must be different from the previous one")
	}

	crCouncilMember := b.crCommittee.GetMember(proposal.CRCouncilMemberDID)
	if crCouncilMember == nil {
		return errors.New("CR Council Member should be one of the CR members")
	}
	return b.checkChangeOwnerSign(proposal, crCouncilMember.Info.Code, PayloadVersion)
}

func (b *BlockChain) checkChangeOwnerSign(proposal *payload.CRCProposal, crMemberCode []byte,
	PayloadVersion byte) error {
	signedBuf := new(bytes.Buffer)
	err := proposal.SerializeUnsigned(signedBuf, PayloadVersion)
	if err != nil {
		return err
	}

	// Check signature of owner.
	publicKey, err := crypto.DecodePoint(proposal.OwnerPublicKey)
	if err != nil {
		return errors.New("invalid owner")
	}
	ownerContract, err := contract.CreateStandardContract(publicKey)
	if err != nil {
		return errors.New("invalid owner")
	}
	if err := checkCRTransactionSignature(proposal.Signature, ownerContract.Code,
		signedBuf.Bytes()); err != nil {
		return errors.New("owner signature check failed")
	}

	// Check signature of new owner.
	newOwnerPublicKey, err := crypto.DecodePoint(proposal.NewOwnerPublicKey)
	if err != nil {
		return errors.New("invalid owner")
	}
	newOwnerContract, err := contract.CreateStandardContract(newOwnerPublicKey)
	if err != nil {
		return errors.New("invalid owner")
	}

	if err := checkCRTransactionSignature(proposal.NewOwnerSignature, newOwnerContract.Code,
		signedBuf.Bytes()); err != nil {
		return errors.New("new owner signature check failed")
	}

	// Check signature of CR Council Member.
	if err = common.WriteVarBytes(signedBuf, proposal.Signature); err != nil {
		return errors.New("failed to write proposal owner signature")
	}
	if err = common.WriteVarBytes(signedBuf, proposal.NewOwnerSignature); err != nil {
		return errors.New("failed to write proposal new owner signature")
	}
	if err = proposal.CRCouncilMemberDID.Serialize(signedBuf); err != nil {
		return errors.New("failed to write CR Council Member's DID")
	}
	if err = checkCRTransactionSignature(proposal.CRCouncilMemberSignature, crMemberCode,
		signedBuf.Bytes()); err != nil {
		return errors.New("failed to check CR Council Member signature")
	}

	return nil
}

func (b *BlockChain) checkOwnerAndCRCouncilMemberSign(proposal *payload.CRCProposal, crMemberCode []byte,
	PayloadVersion byte) error {
	// Check signature of owner.
	publicKey, err := crypto.DecodePoint(proposal.OwnerPublicKey)
	if err != nil {
		return errors.New("invalid owner")
	}
	contract, err := contract.CreateStandardContract(publicKey)
	if err != nil {
		return errors.New("invalid owner")
	}
	signedBuf := new(bytes.Buffer)
	err = proposal.SerializeUnsigned(signedBuf, PayloadVersion)
	if err != nil {
		return err
	}
	if err := checkCRTransactionSignature(proposal.Signature, contract.Code,
		signedBuf.Bytes()); err != nil {
		return errors.New("owner signature check failed")
	}

	// Check signature of CR Council Member.
	if err = common.WriteVarBytes(signedBuf, proposal.Signature); err != nil {
		return errors.New("failed to write proposal owner signature")
	}
	if err = proposal.CRCouncilMemberDID.Serialize(signedBuf); err != nil {
		return errors.New("failed to write CR Council Member's DID")
	}
	if err = checkCRTransactionSignature(proposal.CRCouncilMemberSignature, crMemberCode,
		signedBuf.Bytes()); err != nil {
		return errors.New("failed to check CR Council Member signature")
	}
	return nil
}

func (b *BlockChain) checkNormalOrELIPProposal(proposal *payload.CRCProposal, proposalsUsedAmount common.Fixed64,
	PayloadVersion byte) error {
	if proposal.ProposalType == payload.ELIP {
		if len(proposal.Budgets) != ELIPBudgetsCount {
			return errors.New("ELIP needs to have and only have two budget")
		}
		for _, budget := range proposal.Budgets {
			if budget.Type == payload.NormalPayment {
				return errors.New("ELIP needs to have no normal payment")
			}
		}
	}
	// Check budgets of proposal
	if len(proposal.Budgets) < 1 {
		return errors.New("a proposal cannot be without a Budget")
	}
	budgets := make([]payload.Budget, len(proposal.Budgets))
	for i, budget := range proposal.Budgets {
		budgets[i] = budget
	}
	sort.Slice(budgets, func(i, j int) bool {
		return budgets[i].Stage < budgets[j].Stage
	})
	if budgets[0].Type == payload.Imprest && budgets[0].Stage != 0 {
		return errors.New("proposal imprest can only be in the first phase")
	}
	if budgets[0].Type != payload.Imprest && budgets[0].Stage != 1 {
		return errors.New("the first general type budget needs to start at the beginning")
	}
	if budgets[len(budgets)-1].Type != payload.FinalPayment {
		return errors.New("proposal final payment can only be in the last phase")
	}
	stage := budgets[0].Stage
	var amount common.Fixed64
	var imprestPaymentCount int
	var finalPaymentCount int
	for _, b := range budgets {
		switch b.Type {
		case payload.Imprest:
			imprestPaymentCount++
		case payload.NormalPayment:
		case payload.FinalPayment:
			finalPaymentCount++
		default:
			return errors.New("type of budget should be known")
		}
		if b.Stage != stage {
			return errors.New("the first phase starts incrementing")
		}
		if b.Amount < 0 {
			return errors.New("invalid amount")
		}
		stage++
		amount += b.Amount
	}
	if imprestPaymentCount > 1 {
		return errors.New("imprest payment count invalid")
	}
	if finalPaymentCount != 1 {
		return errors.New("final payment count invalid")
	}
	if amount > (b.crCommittee.CRCCurrentStageAmount-
		b.crCommittee.CommitteeUsedAmount)*CRCProposalBudgetsPercentage/100 {
		return errors.New("budgets exceeds 10% of CRC committee balance")
	} else if amount > b.crCommittee.CRCCurrentStageAmount-
		b.crCommittee.CRCCommitteeUsedAmount-proposalsUsedAmount {
		return errors.New(fmt.Sprintf("budgets exceeds the balance of CRC"+
			" committee, proposal hash:%s, budgets:%s, need <= %s",
			common.ToReversedString(proposal.Hash(PayloadVersion)), amount, b.crCommittee.CRCCurrentStageAmount-
				b.crCommittee.CRCCommitteeUsedAmount-proposalsUsedAmount))
	} else if amount < 0 {
		return errors.New("budgets is invalid")
	}
	emptyUint168 := common.Uint168{}
	if proposal.Recipient == emptyUint168 {
		return errors.New("recipient is empty")
	}
	prefix := contract.GetPrefixType(proposal.Recipient)
	if prefix != contract.PrefixStandard && prefix != contract.PrefixMultiSig {
		return errors.New("invalid recipient prefix")
	}
	_, err := proposal.Recipient.ToAddress()
	if err != nil {
		return errors.New("invalid recipient")
	}
	crCouncilMember := b.crCommittee.GetMember(proposal.CRCouncilMemberDID)
	return b.checkOwnerAndCRCouncilMemberSign(proposal, crCouncilMember.Info.Code, PayloadVersion)
}

func (b *BlockChain) checkCRCProposalTransaction(txn *Transaction,
	blockHeight uint32, proposalsUsedAmount common.Fixed64) error {
	proposal, ok := txn.Payload.(*payload.CRCProposal)
	if !ok {
		return errors.New("invalid payload")
	}
	// The number of the proposals of the committee can not more than 128
	if b.crCommittee.IsProposalFull(proposal.CRCouncilMemberDID) {
		return errors.New("proposal is full")
	}
	// Check draft hash of proposal.
	if b.crCommittee.ExistDraft(proposal.DraftHash) {
		return errors.New("duplicated draft proposal hash")
	}

	if !b.crCommittee.IsProposalAllowed(blockHeight - 1) {
		return errors.New("cr proposal tx must not during voting period")
	}
	if len(proposal.CategoryData) > MaxCategoryDataStringLength {
		return errors.New("the Proposal category data cannot be more than 4096 characters")
	}

	if txn.PayloadVersion >= payload.CRCProposalVersion01 {
		if len(proposal.DraftData) >= payload.MaxProposalDataSize {
			return errors.New("the Proposal draft data cannot be more than 1000000 byte")
		}
		tempDraftHash := common.Hash(proposal.DraftData)
		if !proposal.DraftHash.IsEqual(tempDraftHash) {
			return errors.New("the  draft data and draft hash of proposal are  inconsistent\n \n  ")
		}
	}

	if len(proposal.Budgets) > MaxBudgetsCount {
		return errors.New("budgets exceeded the maximum limit")
	}
	// Check type of proposal.
	if proposal.ProposalType.Name() == "Unknown" {
		return errors.New("type of proposal should be known")
	}
	//CRCouncilMemberDID must MemberElected cr member
	// Check CR Council Member DID of proposal.
	crMember := b.crCommittee.GetMember(proposal.CRCouncilMemberDID)
	if crMember == nil {
		return errors.New("CR Council Member should be one of the CR members")
	}
	if crMember.MemberState != crstate.MemberElected {
		return errors.New("CR Council Member should be an elected CR members")
	}
	switch proposal.ProposalType {
	case payload.ChangeProposalOwner:
		return b.checkChangeProposalOwner(proposal, txn.PayloadVersion)
	case payload.CloseProposal:
		return b.checkCloseProposal(proposal, txn.PayloadVersion)
	case payload.SecretaryGeneral:
		return b.checkChangeSecretaryGeneralProposalTx(proposal, txn.PayloadVersion)
	case payload.ReserveCustomID:
		return b.checkReservedCustomID(proposal, txn.PayloadVersion)
	case payload.ReceiveCustomID:
		return b.checkReceivedCustomID(proposal, txn.PayloadVersion)
	case payload.ChangeCustomIDFee:
		return b.checkChangeCustomIDFee(proposal, txn.PayloadVersion)
	default:
		return b.checkNormalOrELIPProposal(proposal, proposalsUsedAmount, txn.PayloadVersion)
	}
}

func getDIDByCode(code []byte) (*common.Uint168, error) {
	didCode := make([]byte, len(code))
	copy(didCode, code)
	didCode = append(didCode[:len(code)-1], common.DID)
	ct1, err := contract.CreateCRIDContractByCode(didCode)
	if err != nil {
		return nil, err
	}
	return ct1.ToProgramHash(), err
}

func getParameterBySignature(signature []byte) []byte {
	buf := new(bytes.Buffer)
	buf.WriteByte(byte(len(signature)))
	buf.Write(signature)
	return buf.Bytes()
}

func checkCRTransactionSignature(signature []byte, code []byte, data []byte) error {
	signType, err := crypto.GetScriptType(code)
	if err != nil {
		return errors.New("invalid code")
	}
	if signType == vm.CHECKSIG {
		// check code and signature
		if err := checkStandardSignature(program.Program{
			Code:      code,
			Parameter: getParameterBySignature(signature),
		}, data); err != nil {
			return err
		}
	} else if signType == vm.CHECKMULTISIG {
		return errors.New("CR not support multi sign code")

		// check code and signature
		if err := checkMultiSigSignatures(program.Program{
			Code:      code,
			Parameter: signature,
		}, data); err != nil {
			return err
		}
	} else {
		return errors.New("invalid code type")
	}

	return nil
}

func (b *BlockChain) crInfoSanityCheck(info *payload.CRInfo, payloadVersion byte) error {
	signedBuf := new(bytes.Buffer)
	err := info.SerializeUnsigned(signedBuf, payloadVersion)
	if err != nil {
		return err
	}
	return checkCRTransactionSignature(info.Signature, info.Code, signedBuf.Bytes())
}

func (b *BlockChain) additionalProducerInfoCheck(
	info *payload.ProducerInfo) error {
	if b.GetHeight() >= b.chainParams.PublicDPOSHeight {
		_, err := DecodePoint(info.NodePublicKey)
		if err != nil {
			return errors.New("invalid node public key in payload")
		}

		if DefaultLedger.Arbitrators.IsCRCArbitrator(info.NodePublicKey) {
			return errors.New("node public key can't equal with CRC")
		}

		if DefaultLedger.Arbitrators.IsCRCArbitrator(info.OwnerPublicKey) {
			return errors.New("owner public key can't equal with CRC")
		}
	}
	return nil
}

func (b *BlockChain) checkReturnDepositCoinTransaction(txn *Transaction,
	references map[*Input]Output, currentHeight uint32) error {

	var inputValue common.Fixed64
	fromAddrMap := make(map[common.Uint168]struct{})
	for _, output := range references {
		inputValue += output.Value
		fromAddrMap[output.ProgramHash] = struct{}{}
	}

	if len(fromAddrMap) != 1 {
		return errors.New("UTXO should from same deposit address")
	}

	var programHash common.Uint168
	for k := range fromAddrMap {
		programHash = k
	}

	var changeValue common.Fixed64
	var outputValue common.Fixed64
	for _, output := range txn.Outputs {
		if output.ProgramHash.IsEqual(programHash) {
			changeValue += output.Value
		} else {
			outputValue += output.Value
		}
	}

	var availableAmount common.Fixed64
	for _, program := range txn.Programs {
		p := b.state.GetProducer(program.Code[1 : len(program.Code)-1])
		if p == nil {
			return errors.New("signer must be producer")
		}
		availableAmount += p.AvailableAmount()
	}

	if inputValue-changeValue > availableAmount ||
		outputValue >= availableAmount {
		return fmt.Errorf("overspend deposit")
	}

	return nil
}

func (b *BlockChain) checkReturnCRDepositCoinTransaction(txn *Transaction,
	references map[*Input]Output, currentHeight uint32) error {

	var inputValue common.Fixed64
	fromAddrMap := make(map[common.Uint168]struct{})
	for _, output := range references {
		inputValue += output.Value
		fromAddrMap[output.ProgramHash] = struct{}{}
	}

	if len(fromAddrMap) != 1 {
		return errors.New("UTXO should from same deposit address")
	}

	var programHash common.Uint168
	for k := range fromAddrMap {
		programHash = k
	}

	var changeValue common.Fixed64
	var outputValue common.Fixed64
	for _, output := range txn.Outputs {
		if output.ProgramHash.IsEqual(programHash) {
			changeValue += output.Value
		} else {
			outputValue += output.Value
		}
	}

	var availableValue common.Fixed64
	for _, program := range txn.Programs {
		// Get candidate from code.
		ct, err := contract.CreateCRIDContractByCode(program.Code)
		if err != nil {
			return err
		}
		cid := ct.ToProgramHash()
		if !b.crCommittee.Exist(*cid) {
			return errors.New("signer must be candidate or member")
		}

		availableValue += b.crCommittee.GetAvailableDepositAmount(*cid)
	}

	// Check output amount.
	if inputValue-changeValue > availableValue ||
		outputValue >= availableValue {
		return fmt.Errorf("candidate overspend deposit")
	}

	return nil
}

func (b *BlockChain) checkIllegalProposalsTransaction(txn *Transaction) error {
	p, ok := txn.Payload.(*payload.DPOSIllegalProposals)
	if !ok {
		return errors.New("invalid payload")
	}

	if b.state.SpecialTxExists(txn) {
		return errors.New("tx already exists")
	}

	return CheckDPOSIllegalProposals(p)
}

func (b *BlockChain) checkIllegalVotesTransaction(txn *Transaction) error {
	p, ok := txn.Payload.(*payload.DPOSIllegalVotes)
	if !ok {
		return errors.New("invalid payload")
	}

	if b.state.SpecialTxExists(txn) {
		return errors.New("tx already exists")
	}

	return CheckDPOSIllegalVotes(p)
}

func (b *BlockChain) checkIllegalBlocksTransaction(txn *Transaction) error {
	p, ok := txn.Payload.(*payload.DPOSIllegalBlocks)
	if !ok {
		return errors.New("invalid payload")
	}

	if b.state.SpecialTxExists(txn) {
		return errors.New("tx already exists")
	}

	return CheckDPOSIllegalBlocks(p)
}

func (b *BlockChain) checkInactiveArbitratorsTransaction(
	txn *Transaction) error {

	if b.state.SpecialTxExists(txn) {
		return errors.New("tx already exists")
	}

	return CheckInactiveArbitrators(txn)
}

func (b *BlockChain) checkUpdateVersionTransaction(txn *Transaction) error {
	payload, ok := txn.Payload.(*payload.UpdateVersion)
	if !ok {
		return errors.New("invalid payload")
	}

	if payload.EndHeight <= payload.StartHeight ||
		payload.StartHeight < b.GetHeight() {
		return errors.New("invalid update version height")
	}

	return checkCRCArbitratorsSignatures(txn.Programs[0])
}

func (b *BlockChain) checkSidechainIllegalEvidenceTransaction(txn *Transaction) error {
	p, ok := txn.Payload.(*payload.SidechainIllegalData)
	if !ok {
		return errors.New("invalid payload")
	}

	if b.state.SpecialTxExists(txn) {
		return errors.New("tx already exists")
	}

	return CheckSidechainIllegalEvidence(p)
}

func CheckSidechainIllegalEvidence(p *payload.SidechainIllegalData) error {

	if p.IllegalType != payload.SidechainIllegalProposal &&
		p.IllegalType != payload.SidechainIllegalVote {
		return errors.New("invalid type")
	}

	_, err := crypto.DecodePoint(p.IllegalSigner)
	if err != nil {
		return err
	}

	if !DefaultLedger.Arbitrators.IsArbitrator(p.IllegalSigner) {
		return errors.New("illegal signer is not one of current arbitrators")
	}

	_, err = common.Uint168FromAddress(p.GenesisBlockAddress)
	// todo check genesis block when sidechain registered in the future
	if err != nil {
		return err
	}

	if len(p.Signs) <= int(DefaultLedger.Arbitrators.GetArbitersMajorityCount()) {
		return errors.New("insufficient signs count")
	}

	if p.Evidence.DataHash.Compare(p.CompareEvidence.DataHash) >= 0 {
		return errors.New("evidence order error")
	}

	//todo get arbitrators by payload.Height and verify each sign in signs

	return nil
}

func CheckInactiveArbitrators(txn *Transaction) error {
	p, ok := txn.Payload.(*payload.InactiveArbitrators)
	if !ok {
		return errors.New("invalid payload")
	}

	if !DefaultLedger.Arbitrators.IsCRCArbitrator(p.Sponsor) {
		return errors.New("sponsor is not belong to arbitrators")
	}

	for _, v := range p.Arbitrators {
		if !DefaultLedger.Arbitrators.IsActiveProducer(v) &&
			!DefaultLedger.Arbitrators.IsDisabledProducer(v) {
			return errors.New("inactive arbitrator is not belong to " +
				"arbitrators")
		}
		if DefaultLedger.Arbitrators.IsCRCArbitrator(v) {
			return errors.New("inactive arbiters should not include CRC")
		}
	}

	if err := checkCRCArbitratorsSignatures(txn.Programs[0]); err != nil {
		return err
	}

	return nil
}

func checkCRCArbitratorsSignatures(program *program.Program) error {

	code := program.Code
	// Get N parameter
	n := int(code[len(code)-2]) - crypto.PUSH1 + 1
	// Get M parameter
	m := int(code[0]) - crypto.PUSH1 + 1

	crcArbitratorsCount := DefaultLedger.Arbitrators.GetCRCArbitersCount()
	minSignCount := int(float64(crcArbitratorsCount)*
		state.MajoritySignRatioNumerator/state.MajoritySignRatioDenominator) + 1
	if m < 1 || m > n || n != crcArbitratorsCount || m < minSignCount {
		fmt.Printf("m:%d n:%d minSignCount:%d crc:  %d", m, n, minSignCount, crcArbitratorsCount)
		return errors.New("invalid multi sign script code")
	}
	publicKeys, err := crypto.ParseMultisigScript(code)
	if err != nil {
		return err
	}

	for _, pk := range publicKeys {
		if !DefaultLedger.Arbitrators.IsCRCArbitrator(pk[1:]) {
			return errors.New("invalid multi sign public key")
		}
	}
	return nil
}

func CheckDPOSIllegalProposals(d *payload.DPOSIllegalProposals) error {

	if err := validateProposalEvidence(&d.Evidence); err != nil {
		return err
	}

	if err := validateProposalEvidence(&d.CompareEvidence); err != nil {
		return err
	}

	if d.Evidence.BlockHeight != d.CompareEvidence.BlockHeight {
		return errors.New("should be in same height")
	}

	if d.Evidence.Proposal.Hash().IsEqual(d.CompareEvidence.Proposal.Hash()) {
		return errors.New("proposals can not be same")
	}

	if d.Evidence.Proposal.Hash().Compare(
		d.CompareEvidence.Proposal.Hash()) > 0 {
		return errors.New("evidence order error")
	}

	if !bytes.Equal(d.Evidence.Proposal.Sponsor, d.CompareEvidence.Proposal.Sponsor) {
		return errors.New("should be same sponsor")
	}

	if d.Evidence.Proposal.ViewOffset != d.CompareEvidence.Proposal.ViewOffset {
		return errors.New("should in same view")
	}

	if err := ProposalCheckByHeight(&d.Evidence.Proposal, d.GetBlockHeight()); err != nil {
		return err
	}

	if err := ProposalCheckByHeight(&d.CompareEvidence.Proposal,
		d.GetBlockHeight()); err != nil {
		return err
	}

	return nil
}

func CheckDPOSIllegalVotes(d *payload.DPOSIllegalVotes) error {

	if err := validateVoteEvidence(&d.Evidence); err != nil {
		return err
	}

	if err := validateVoteEvidence(&d.CompareEvidence); err != nil {
		return err
	}

	if d.Evidence.BlockHeight != d.CompareEvidence.BlockHeight {
		return errors.New("should be in same height")
	}

	if d.Evidence.Vote.Hash().IsEqual(d.CompareEvidence.Vote.Hash()) {
		return errors.New("votes can not be same")
	}

	if d.Evidence.Vote.Hash().Compare(d.CompareEvidence.Vote.Hash()) > 0 {
		return errors.New("evidence order error")
	}

	if !bytes.Equal(d.Evidence.Vote.Signer, d.CompareEvidence.Vote.Signer) {
		return errors.New("should be same signer")
	}

	if !bytes.Equal(d.Evidence.Proposal.Sponsor, d.CompareEvidence.Proposal.Sponsor) {
		return errors.New("should be same sponsor")
	}

	if d.Evidence.Proposal.ViewOffset != d.CompareEvidence.Proposal.ViewOffset {
		return errors.New("should in same view")
	}

	if err := ProposalCheckByHeight(&d.Evidence.Proposal,
		d.GetBlockHeight()); err != nil {
		return err
	}

	if err := ProposalCheckByHeight(&d.CompareEvidence.Proposal,
		d.GetBlockHeight()); err != nil {
		return err
	}

	if err := VoteCheckByHeight(&d.Evidence.Vote,
		d.GetBlockHeight()); err != nil {
		return err
	}

	if err := VoteCheckByHeight(&d.CompareEvidence.Vote,
		d.GetBlockHeight()); err != nil {
		return err
	}

	return nil
}

func CheckDPOSIllegalBlocks(d *payload.DPOSIllegalBlocks) error {

	if d.Evidence.BlockHash().IsEqual(d.CompareEvidence.BlockHash()) {
		return errors.New("blocks can not be same")
	}

	if common.BytesToHexString(d.Evidence.Header) >
		common.BytesToHexString(d.CompareEvidence.Header) {
		return errors.New("evidence order error")
	}

	if d.CoinType == payload.ELACoin {
		var err error
		var header, compareHeader *Header
		var confirm, compareConfirm *payload.Confirm

		if header, compareHeader, err = checkDPOSElaIllegalBlockHeaders(d); err != nil {
			return err
		}

		if confirm, compareConfirm, err = checkDPOSElaIllegalBlockConfirms(
			d, header, compareHeader); err != nil {
			return err
		}

		if err := checkDPOSElaIllegalBlockSigners(d, confirm, compareConfirm); err != nil {
			return err
		}
	} else {
		return errors.New("unknown coin type")
	}

	return nil
}

func checkDPOSElaIllegalBlockSigners(
	d *payload.DPOSIllegalBlocks, confirm *payload.Confirm,
	compareConfirm *payload.Confirm) error {

	signers := d.Evidence.Signers
	compareSigners := d.CompareEvidence.Signers

	if len(signers) != len(confirm.Votes) ||
		len(compareSigners) != len(compareConfirm.Votes) {
		return errors.New("signers count it not match the count of " +
			"confirm votes")
	}

	arbitratorsSet := make(map[string]interface{})
	nodePublicKeys := DefaultLedger.Arbitrators.GetAllProducersPublicKey()
	for _, pk := range nodePublicKeys {
		arbitratorsSet[pk] = nil
	}

	for _, v := range signers {
		if _, ok := arbitratorsSet[common.BytesToHexString(v)]; !ok &&
			!DefaultLedger.Arbitrators.IsDisabledProducer(v) {
			return errors.New("invalid signers within evidence")
		}
	}
	for _, v := range compareSigners {
		if _, ok := arbitratorsSet[common.BytesToHexString(v)]; !ok &&
			!DefaultLedger.Arbitrators.IsDisabledProducer(v) {
			return errors.New("invalid signers within evidence")
		}
	}

	confirmSigners := getConfirmSigners(confirm)
	for _, v := range signers {
		if _, ok := confirmSigners[common.BytesToHexString(v)]; !ok {
			return errors.New("signers and confirm votes do not match")
		}
	}

	compareConfirmSigners := getConfirmSigners(compareConfirm)
	for _, v := range compareSigners {
		if _, ok := compareConfirmSigners[common.BytesToHexString(v)]; !ok {
			return errors.New("signers and confirm votes do not match")
		}
	}

	return nil
}

func checkDPOSElaIllegalBlockConfirms(d *payload.DPOSIllegalBlocks,
	header *Header, compareHeader *Header) (*payload.Confirm,
	*payload.Confirm, error) {

	confirm := &payload.Confirm{}
	compareConfirm := &payload.Confirm{}

	data := new(bytes.Buffer)
	data.Write(d.Evidence.BlockConfirm)
	if err := confirm.Deserialize(data); err != nil {
		return nil, nil, err
	}

	data = new(bytes.Buffer)
	data.Write(d.CompareEvidence.BlockConfirm)
	if err := compareConfirm.Deserialize(data); err != nil {
		return nil, nil, err
	}

	if err := ConfirmSanityCheck(confirm); err != nil {
		return nil, nil, err
	}
	if err := IllegalConfirmContextCheck(confirm); err != nil {
		return nil, nil, err
	}

	if err := ConfirmSanityCheck(compareConfirm); err != nil {
		return nil, nil, err
	}
	if err := IllegalConfirmContextCheck(compareConfirm); err != nil {
		return nil, nil, err
	}

	if confirm.Proposal.ViewOffset != compareConfirm.Proposal.ViewOffset {
		return nil, nil, errors.New("confirm view offset should be same")
	}

	if !confirm.Proposal.BlockHash.IsEqual(header.Hash()) {
		return nil, nil, errors.New("block and related confirm do not match")
	}

	if !compareConfirm.Proposal.BlockHash.IsEqual(compareHeader.Hash()) {
		return nil, nil, errors.New("block and related confirm do not match")
	}

	return confirm, compareConfirm, nil
}

func checkDPOSElaIllegalBlockHeaders(d *payload.DPOSIllegalBlocks) (*Header,
	*Header, error) {

	header := &Header{}
	compareHeader := &Header{}

	data := new(bytes.Buffer)
	data.Write(d.Evidence.Header)
	if err := header.Deserialize(data); err != nil {
		return nil, nil, err
	}

	data = new(bytes.Buffer)
	data.Write(d.CompareEvidence.Header)
	if err := compareHeader.Deserialize(data); err != nil {
		return nil, nil, err
	}

	if header.Height != d.BlockHeight || compareHeader.Height != d.BlockHeight {
		return nil, nil, errors.New("block header height should be same")
	}

	//todo check header content later if needed
	// (there is no need to check headers sanity, because arbiters check these
	// headers already. On the other hand, if arbiters do evil to sign multiple
	// headers that are not valid, normal node shall not attach to the chain.
	// So there is no motivation for them to do this.)

	return header, compareHeader, nil
}

func getConfirmSigners(
	confirm *payload.Confirm) map[string]interface{} {
	result := make(map[string]interface{})
	for _, v := range confirm.Votes {
		result[common.BytesToHexString(v.Signer)] = nil
	}
	return result
}

func checkStringField(rawStr string, field string, allowEmpty bool) error {
	if (!allowEmpty && len(rawStr) == 0) || len(rawStr) > MaxStringLength {
		return fmt.Errorf("field %s has invalid string length", field)
	}

	return nil
}

func validateProposalEvidence(evidence *payload.ProposalEvidence) error {

	header := &Header{}
	buf := new(bytes.Buffer)
	buf.Write(evidence.BlockHeader)

	if err := header.Deserialize(buf); err != nil {
		return err
	}

	if header.Height != evidence.BlockHeight {
		return errors.New("evidence height and block height should match")
	}

	if !header.Hash().IsEqual(evidence.Proposal.BlockHash) {
		return errors.New("proposal hash and block should match")
	}

	return nil
}

func validateVoteEvidence(evidence *payload.VoteEvidence) error {
	if err := validateProposalEvidence(&evidence.ProposalEvidence); err != nil {
		return err
	}

	if !evidence.Proposal.Hash().IsEqual(evidence.Vote.ProposalHash) {
		return errors.New("vote and proposal should match")
	}

	return nil
}<|MERGE_RESOLUTION|>--- conflicted
+++ resolved
@@ -1150,19 +1150,13 @@
 		}
 	case CRCProposalReview, CRCProposalTracking:
 		if blockHeight < b.chainParams.CRCommitteeStartHeight {
-<<<<<<< HEAD
 			return errors.New(fmt.Sprintf("not support %s transaction "+
 				"before CRCommitteeStartHeight", txn.TxType.Name()))
-		}
-		if blockHeight >= b.chainParams.ChangeCommitteeNewCRHeight {
-=======
-			return errors.New("not support before CRCommitteeStartHeight")
 		} else if blockHeight < b.chainParams.ChangeCommitteeNewCRHeight {
 			if txn.PayloadVersion != payload.CRCProposalVersion {
 				return errors.New("payload version should be CRCProposalVersion")
 			}
 		} else {
->>>>>>> 3fbcf68a
 			if txn.PayloadVersion != payload.CRCProposalVersion01 {
 				return errors.New("should have draft data")
 			}
@@ -1404,33 +1398,19 @@
 	return nil
 }
 
-<<<<<<< HEAD
-func (b *BlockChain) IsNextArbtratorsSame(nextTurnDPOSInfo *payload.NextTurnDPOSInfo,
-	curNodeNextArbitrators []*state.ArbiterInfo) bool {
-	if len(nextTurnDPOSInfo.CRPublicKeys)+
-		len(nextTurnDPOSInfo.DPOSPublicKeys) != len(curNodeNextArbitrators) {
-		log.Warn("IsNextArbtratorsSame curNodeArbitrators len ", len(curNodeNextArbitrators))
-=======
-func (b *BlockChain) IsNextArbitratorsSame(nextTurnDPOSInfo *payload.NextTurnDPOSInfo, nextArbitrators [][]byte) bool {
+func (b *BlockChain) IsNextArbitratorsSame(nextTurnDPOSInfo *payload.NextTurnDPOSInfo,
+	nextArbitrators []*state.ArbiterInfo) bool {
 	if len(nextTurnDPOSInfo.CRPublicKeys)+len(nextTurnDPOSInfo.DPOSPublicKeys) != len(nextArbitrators) {
 		log.Warn("[IsNextArbitratorsSame] nexArbitrators len ", len(nextArbitrators))
->>>>>>> 3fbcf68a
 		return false
 	}
 	crindex := 0
 	dposIndex := 0
-<<<<<<< HEAD
-	for _, v := range curNodeNextArbitrators {
+	for _, v := range nextArbitrators {
 		if DefaultLedger.Arbitrators.IsNextCRCArbitrator(v.NodePublicKey) {
 			if bytes.Equal(v.NodePublicKey, nextTurnDPOSInfo.CRPublicKeys[crindex]) ||
 				(bytes.Equal([]byte{}, nextTurnDPOSInfo.CRPublicKeys[crindex]) &&
 					!DefaultLedger.Arbitrators.IsMemberElectedNextCRCArbitrator(v.NodePublicKey)) {
-=======
-	for _, v := range nextArbitrators {
-		if DefaultLedger.Arbitrators.IsNextCRCArbitrator(v) {
-			if bytes.Equal(v, nextTurnDPOSInfo.CRPublicKeys[crindex]) ||
-				(bytes.Equal([]byte{}, nextTurnDPOSInfo.CRPublicKeys[crindex]) && !DefaultLedger.Arbitrators.IsMemberElectedNextCRCArbitrator(v)) {
->>>>>>> 3fbcf68a
 				crindex++
 				continue
 			} else {
