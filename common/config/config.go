package config

import (
	"log"
	"math/big"
	"os"
	"time"

	"github.com/elastos/Elastos.ELA/common"
	"github.com/elastos/Elastos.ELA/version/heights"
)

var (
	Parameters ConfigParams

	MainNet = ChainParams{
		Name:               "MainNet",
		PowLimit:           powLimit,
		PowLimitBits:       0x1f0008ff,
		TargetTimePerBlock: time.Minute * 2,
		TargetTimespan:     time.Minute * 2 * 720,
		AdjustmentFactor:   int64(4),
		MaxOrphanBlocks:    10000,
		MinMemoryNodes:     20160,
		CoinbaseLockTime:   100,
		RewardPerBlock:     rewardPerBlock(time.Minute * 2),
	}

	TestNet = ChainParams{
		Name:               "TestNet",
		PowLimit:           powLimit,
		PowLimitBits:       0x1e1da5ff,
		TargetTimePerBlock: time.Second * 10,
		TargetTimespan:     time.Second * 10 * 10,
		AdjustmentFactor:   int64(4),
		MaxOrphanBlocks:    10000,
		MinMemoryNodes:     20160,
		CoinbaseLockTime:   100,
		RewardPerBlock:     rewardPerBlock(time.Second * 10),
	}

	RegNet = ChainParams{
		Name:               "RegNet",
		PowLimit:           powLimit,
		PowLimitBits:       0x207fffff,
		TargetTimePerBlock: time.Second * 1,
		TargetTimespan:     time.Second * 1 * 10,
		AdjustmentFactor:   int64(4),
		MaxOrphanBlocks:    10000,
		MinMemoryNodes:     20160,
		CoinbaseLockTime:   100,
		RewardPerBlock:     rewardPerBlock(time.Second * 1),
	}
)

type PowConfiguration struct {
	PayToAddr  string `json:"PayToAddr"`
	AutoMining bool   `json:"AutoMining"`
	MinerInfo  string `json:"MinerInfo"`
	MinTxFee   int    `json:"MinTxFee"`
	ActiveNet  string `json:"ActiveNet"`
}

type RpcConfiguration struct {
	User        string   `json:"User"`
	Pass        string   `json:"Pass"`
	WhiteIpList []string `json:"WhiteIpList"`
<<<<<<< HEAD
}

type CRCArbitratorConfigItem struct {
	PublicKey string `json:"PublicKey"`
	IP        string `json:"PublicKey"`
=======
>>>>>>> b6e0776c
}

type Configuration struct {
	Magic                uint32               `json:"Magic"`
	FoundationAddress    string               `json:"FoundationAddress"`
	Version              int                  `json:"Version"`
	SeedList             []string             `json:"SeedList"`
	HttpRestPort         int                  `json:"HttpRestPort"`
	MinCrossChainTxFee   int                  `json:"MinCrossChainTxFee"`
	RestCertPath         string               `json:"RestCertPath"`
	RestKeyPath          string               `json:"RestKeyPath"`
	HttpInfoPort         uint16               `json:"HttpInfoPort"`
	HttpInfoStart        bool                 `json:"HttpInfoStart"`
	OpenService          bool                 `json:"OpenService"`
	HttpWsPort           int                  `json:"HttpWsPort"`
	WsHeartbeatInterval  time.Duration        `json:"WsHeartbeatInterval"`
	HttpJsonPort         int                  `json:"HttpJsonPort"`
	OauthServerUrl       string               `json:"OauthServerUrl"`
	NoticeServerUrl      string               `json:"NoticeServerUrl"`
	NodePort             uint16               `json:"NodePort"`
	NodeOpenPort         uint16               `json:"NodeOpenPort"`
	PrintLevel           uint8                `json:"PrintLevel"`
	IsTLS                bool                 `json:"IsTLS"`
	CertPath             string               `json:"CertPath"`
	KeyPath              string               `json:"KeyPath"`
	CAPath               string               `json:"CAPath"`
	MultiCoreNum         uint                 `json:"MultiCoreNum"`
	MaxLogsSize          int64                `json:"MaxLogsSize"`
	MaxPerLogSize        int64                `json:"MaxPerLogSize"`
	MaxTxsInBlock        int                  `json:"MaxTransactionInBlock"`
	MaxBlockSize         int                  `json:"MaxBlockSize"`
	PowConfiguration     PowConfiguration     `json:"PowConfiguration"`
	VoteHeight           uint32               `json:"VoteHeight"`
	Arbiters             []string             `json:"Arbiters"`
	EnableArbiter        bool                 `json:"EnableArbiter"`
	ArbiterConfiguration ArbiterConfiguration `json:"ArbiterConfiguration"`
	RpcConfiguration     RpcConfiguration     `json:"RpcConfiguration"`
	HeightVersions       []uint32             `json:"HeightVersions"`
}

type ArbiterConfiguration struct {
	PublicKey              string                    `json:"PublicKey"`
	Magic                  uint32                    `json:"Magic"`
	NodePort               uint16                    `json:"NodePort"`
	ProtocolVersion        uint32                    `json:"ProtocolVersion"`
	Services               uint64                    `json:"Services"`
	PrintLevel             uint8                     `json:"PrintLevel"`
	SignTolerance          uint64                    `json:"SignTolerance"`
	MaxLogsSize            int64                     `json:"MaxLogsSize"`
	MaxPerLogSize          int64                     `json:"MaxPerLogSize"`
	MaxConnections         int                       `json:"MaxConnections"`
	MajorityCount          uint32                    `json:"MajorityCount"`
	OriginArbiters         []string                  `json:"OriginArbiters"`
	CRCArbiters            []CRCArbitratorConfigItem `json:"CRCArbiters"`
	NormalArbitratorsCount uint32                    `json:"NormalArbitratorsCount"`
	CandidatesCount        uint32                    `json:"CandidatesCount"`
}

type Seed struct {
	PublicKey string `json:"PublicKey"`
	Address   string `json:"Address"`
}

type ConfigFile struct {
	Configuration `json:"Configuration"`
}

type ChainParams struct {
	Name               string
	PowLimit           *big.Int
	PowLimitBits       uint32
	TargetTimePerBlock time.Duration
	TargetTimespan     time.Duration
	AdjustmentFactor   int64
	MaxOrphanBlocks    int
	MinMemoryNodes     uint32
	CoinbaseLockTime   uint32
	RewardPerBlock     common.Fixed64
}

type ConfigParams struct {
	*Configuration
	ChainParam *ChainParams
}

<<<<<<< HEAD
=======
func init() {
	var config ConfigFile
	config.ConfigFile.VoteHeight = heights.HeightVersion1

	if _, err := os.Stat(DefaultConfigFilename); os.IsNotExist(err) {
		config.ConfigFile = configTemplate

	} else {
		file, e := ioutil.ReadFile(DefaultConfigFilename)
		if e != nil {
			log.Fatalf("File error: %v\n", e)
			os.Exit(1)
		}
		// Remove the UTF-8 Byte Order Mark
		file = bytes.TrimPrefix(file, []byte("\xef\xbb\xbf"))

		if e := json.Unmarshal(file, &config); e != nil {
			log.Fatalf("Unmarshal json file erro %v", e)
			os.Exit(1)
		}
	}

	//	Parameters = &(config.ConfigFile)
	Parameters.Configuration = &config.ConfigFile
	if Parameters.PowConfiguration.ActiveNet == "MainNet" {
		Parameters.ChainParam = mainNet
	} else if Parameters.PowConfiguration.ActiveNet == "TestNet" {
		Parameters.ChainParam = testNet
	} else if Parameters.PowConfiguration.ActiveNet == "RegNet" {
		Parameters.ChainParam = regNet
	}
}

>>>>>>> b6e0776c
func (config *Configuration) GetArbiterID() []byte {
	publicKey, err := common.HexStringToBytes(config.ArbiterConfiguration.PublicKey)
	if err != nil || len(publicKey) != 33 {
		log.Fatalf("get arbiter public key error %v", err)
		os.Exit(1)
	}

	return publicKey
}<|MERGE_RESOLUTION|>--- conflicted
+++ resolved
@@ -7,7 +7,6 @@
 	"time"
 
 	"github.com/elastos/Elastos.ELA/common"
-	"github.com/elastos/Elastos.ELA/version/heights"
 )
 
 var (
@@ -65,14 +64,11 @@
 	User        string   `json:"User"`
 	Pass        string   `json:"Pass"`
 	WhiteIpList []string `json:"WhiteIpList"`
-<<<<<<< HEAD
 }
 
 type CRCArbitratorConfigItem struct {
 	PublicKey string `json:"PublicKey"`
 	IP        string `json:"PublicKey"`
-=======
->>>>>>> b6e0776c
 }
 
 type Configuration struct {
@@ -158,42 +154,6 @@
 	ChainParam *ChainParams
 }
 
-<<<<<<< HEAD
-=======
-func init() {
-	var config ConfigFile
-	config.ConfigFile.VoteHeight = heights.HeightVersion1
-
-	if _, err := os.Stat(DefaultConfigFilename); os.IsNotExist(err) {
-		config.ConfigFile = configTemplate
-
-	} else {
-		file, e := ioutil.ReadFile(DefaultConfigFilename)
-		if e != nil {
-			log.Fatalf("File error: %v\n", e)
-			os.Exit(1)
-		}
-		// Remove the UTF-8 Byte Order Mark
-		file = bytes.TrimPrefix(file, []byte("\xef\xbb\xbf"))
-
-		if e := json.Unmarshal(file, &config); e != nil {
-			log.Fatalf("Unmarshal json file erro %v", e)
-			os.Exit(1)
-		}
-	}
-
-	//	Parameters = &(config.ConfigFile)
-	Parameters.Configuration = &config.ConfigFile
-	if Parameters.PowConfiguration.ActiveNet == "MainNet" {
-		Parameters.ChainParam = mainNet
-	} else if Parameters.PowConfiguration.ActiveNet == "TestNet" {
-		Parameters.ChainParam = testNet
-	} else if Parameters.PowConfiguration.ActiveNet == "RegNet" {
-		Parameters.ChainParam = regNet
-	}
-}
-
->>>>>>> b6e0776c
 func (config *Configuration) GetArbiterID() []byte {
 	publicKey, err := common.HexStringToBytes(config.ArbiterConfiguration.PublicKey)
 	if err != nil || len(publicKey) != 33 {
