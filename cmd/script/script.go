// Copyright (c) 2017-2020 The Elastos Foundation
// Use of this source code is governed by an MIT
// license that can be found in the LICENSE file.
//

package script

import (
	"fmt"
	"os"
	"strings"

	"github.com/elastos/Elastos.ELA/cmd/common"
	"github.com/elastos/Elastos.ELA/cmd/script/api"

	"github.com/urfave/cli"
	lua "github.com/yuin/gopher-lua"
)

func registerParams(c *cli.Context, L *lua.LState) {
	wallet := c.String("wallet")
	password := c.String("password")
	code := c.String("code")
	publicKey := c.String("publickey")
	depositAddr := c.String("depositaddr")
	nickname := c.String("nickname")
	url := c.String("url")
	location := c.Int64("location")
	depositAmount := c.Float64("depositamount")
	amount := c.Float64("amount")
	fee := c.Float64("fee")
	votes := c.Float64("votes")
	toAddr := c.String("to")
	amounts := c.String("amounts")
	ownPublicKey := c.String("ownerpublickey")
	ownPrivateKey := c.String("ownerprivatekey")
	nodePubkey := c.String("nodepublickey")
	host := c.String("host")
	candidates := c.String("candidates")
	candidateVotes := c.String("candidateVotes")
	draftHash := c.String("drafthash")

	// CRCProposal Related Params
	proposalType := c.Int64("proposaltype")
	proposalHash := c.String("proposalhash")
	draftData := c.String("draftdata")
	budgets := c.String("budgets")
	voteResult := c.Int("voteresult")
	proposalTrackingType := c.Int64("proposaltrackingtype")
	MessageHash := c.String("messagehash")
	crOpinionHash := c.String("cropinionhash")
	SecretaryGeneralOpinionHash := c.String("secretarygeneralopinionhash")
	stage := c.Int64("stage")

	newOwnerPublicKey := c.String("newownerpublickey")
	newOwnerPrivateKey := c.String("newownerprivatekey")
	secretaryGeneralPrivkey := c.String("secretarygeneralprivatekey")
	secretaryGeneralPublickey := c.String("secretarygeneralpublickey")
	recipient := c.String("recipient")
	targetHash := c.String("targethash")
	closeProposalHash := c.String("closeproposalhash")
	CRExpensesAddress := c.String("crccommiteeaddr")
	payloadVersion := c.Int64("payloadversion")

	getWallet := func(L *lua.LState) int {
		L.Push(lua.LString(wallet))
		return 1
	}
	getPassword := func(L *lua.LState) int {
		L.Push(lua.LString(password))
		return 1
	}
	getDepositAddr := func(L *lua.LState) int {
		L.Push(lua.LString(depositAddr))
		return 1
	}
	getPublicKey := func(L *lua.LState) int {
		L.Push(lua.LString(publicKey))
		return 1
	}
	getCode := func(L *lua.LState) int {
		L.Push(lua.LString(code))
		return 1
	}
	getNickName := func(L *lua.LState) int {
		L.Push(lua.LString(nickname))
		return 1
	}
	getUrl := func(L *lua.LState) int {
		L.Push(lua.LString(url))
		return 1
	}
	getLocation := func(L *lua.LState) int {
		L.Push(lua.LNumber(location))
		return 1
	}
	getDepositAmount := func(L *lua.LState) int {
		L.Push(lua.LNumber(depositAmount))
		return 1
	}
	getAmount := func(L *lua.LState) int {
		L.Push(lua.LNumber(amount))
		return 1
	}
	getFee := func(L *lua.LState) int {
		L.Push(lua.LNumber(fee))
		return 1
	}
	getVotes := func(L *lua.LState) int {
		L.Push(lua.LNumber(votes))
		return 1
	}
	getToAddr := func(L *lua.LState) int {
		L.Push(lua.LString(toAddr))
		return 1
	}
	getAmounts := func(L *lua.LState) int {
		L.Push(lua.LString(amounts))
		return 1
	}
	getOwnerPublicKey := func(L *lua.LState) int {
		L.Push(lua.LString(ownPublicKey))
		return 1
	}
	getOwnerPrivateKey := func(L *lua.LState) int {
		L.Push(lua.LString(ownPrivateKey))
		return 1
	}
	getNodePublicKey := func(L *lua.LState) int {
		L.Push(lua.LString(nodePubkey))
		return 1
	}
	getHostAddr := func(L *lua.LState) int {
		L.Push(lua.LString(host))
		return 1
	}
	getCandidates := func(L *lua.LState) int {
		table := L.NewTable()
		L.SetMetatable(table, L.GetTypeMetatable("candidates"))
		cs := strings.Split(candidates, ",")
		for _, c := range cs {
			table.Append(lua.LString(c))
		}
		L.Push(table)
		return 1
	}
	getCandidateVotes := func(L *lua.LState) int {
		table := L.NewTable()
		L.SetMetatable(table, L.GetTypeMetatable("candidateVotes"))
		votes := strings.Split(candidateVotes, ",")
		for _, cv := range votes {
			table.Append(lua.LString(cv))
		}
		L.Push(table)
		return 1
	}
	getDraftHash := func(L *lua.LState) int {
		L.Push(lua.LString(draftHash))
		return 1
	}

	managementType := c.Int64("managementtype")
	crManagementPublicKey := c.String("crmanagementpublickey")
	crManagementPrivateKey := c.String("crmanagementprivatekey")
	crCommitteeDID := c.String("crcommitteedid")

	getProposalType := func(L *lua.LState) int {
		L.Push(lua.LNumber(proposalType))
		return 1
	}
	getProposalHash := func(L *lua.LState) int {
		L.Push(lua.LString(proposalHash))
		return 1
	}
	getDraftData := func(L *lua.LState) int {
		L.Push(lua.LString(draftData))
		return 1
	}
	getBudgets := func(L *lua.LState) int {
		table := L.NewTable()
		L.SetMetatable(table, L.GetTypeMetatable("budgets"))
		bs := strings.Split(budgets, ",")
		for _, budget := range bs {
			table.Append(lua.LString(budget))
		}
		L.Push(table)
		return 1
	}
	getVoteResult := func(L *lua.LState) int {
		L.Push(lua.LNumber(voteResult))
		return 1
	}
	getProposalTrackingType := func(L *lua.LState) int {
		L.Push(lua.LNumber(proposalTrackingType))
		return 1
	}
	getMessageHash := func(L *lua.LState) int {
		L.Push(lua.LString(MessageHash))
		return 1
	}
	getCROpinionHash := func(L *lua.LState) int {
		L.Push(lua.LString(crOpinionHash))
		return 1
	}
	getSecretaryGeneralOpinionHash := func(L *lua.LState) int {
		L.Push(lua.LString(SecretaryGeneralOpinionHash))
		return 1
	}
	getStage := func(L *lua.LState) int {
		L.Push(lua.LNumber(stage))
		return 1
	}
	getLeaderPrivkey := func(L *lua.LState) int {
		L.Push(lua.LString(ownPrivateKey))
		return 1
	}
	getNewLeaderPrivkey := func(L *lua.LState) int {
		L.Push(lua.LString(newOwnerPrivateKey))
		return 1
	}
	getSecretaryGeneralPrivkey := func(L *lua.LState) int {
		L.Push(lua.LString(secretaryGeneralPrivkey))
		return 1
	}
	getSecretaryGeneralPublickey := func(L *lua.LState) int {
		L.Push(lua.LString(secretaryGeneralPublickey))
		return 1
	}
	getRecipient := func(L *lua.LState) int {
		L.Push(lua.LString(recipient))
		return 1
	}
	getNewOwnerPublicKey := func(L *lua.LState) int {
		L.Push(lua.LString(newOwnerPublicKey))
		return 1
	}
	getNewOwnerPrivateKey := func(L *lua.LState) int {
		L.Push(lua.LString(newOwnerPrivateKey))
		return 1
	}
	getTargetHash := func(L *lua.LState) int {
		L.Push(lua.LString(targetHash))
		return 1
	}
	getCloseProposalHash := func(L *lua.LState) int {
		L.Push(lua.LString(closeProposalHash))
		return 1
	}
	getCRExpensesAddress := func(L *lua.LState) int {
		L.Push(lua.LString(CRExpensesAddress))
		return 1
	}
	getPayloadVersion := func(L *lua.LState) int {
		L.Push(lua.LNumber(payloadVersion))
		return 1
	}
<<<<<<< HEAD
	getManagementType := func(L *lua.LState) int {
		L.Push(lua.LNumber(managementType))
		return 1
	}
	getCRManagementPublicKey := func(L *lua.LState) int {
		L.Push(lua.LString(crManagementPublicKey))
		return 1
	}
	getCRManagementPrivateKey := func(L *lua.LState) int {
		L.Push(lua.LString(crManagementPrivateKey))
		return 1
	}
	getCRCommitteeDID := func(L *lua.LState) int {
		L.Push(lua.LString(crCommitteeDID))
		return 1
	}
=======

	L.Register("getWallet", getWallet)
	L.Register("getPassword", getPassword)
	L.Register("getDepositAddr", getDepositAddr)
	L.Register("getPublicKey", getPublicKey)
	L.Register("getCode", getCode)
	L.Register("getNickName", getNickName)
	L.Register("getUrl", getUrl)
	L.Register("getLocation", getLocation)
	L.Register("getDepositAmount", getDepositAmount)
	L.Register("getAmount", getAmount)
	L.Register("getFee", getFee)
	L.Register("getVotes", getVotes)
	L.Register("getToAddr", getToAddr)
	L.Register("getAmounts", getAmounts)
	L.Register("getNodePublicKey", getNodePublicKey)
	L.Register("getHostAddr", getHostAddr)
	L.Register("getCandidates", getCandidates)
	L.Register("getCandidateVotes", getCandidateVotes)
	L.Register("getDraftHash", getDraftHash)
	L.Register("getOwnerPublicKey", getOwnerPublicKey)
	L.Register("getOwnerPrivateKey", getOwnerPrivateKey)
>>>>>>> cf3fd422

	L.Register("getProposalType", getProposalType)
	L.Register("getDraftData", getDraftData)
	L.Register("getBudgets", getBudgets)
	L.Register("getProposalHash", getProposalHash)
	L.Register("getVoteResult", getVoteResult)
	L.Register("getProposalTrackingType", getProposalTrackingType)
	L.Register("getMessageHash", getMessageHash)
	L.Register("getCROpinionHash", getCROpinionHash)
	L.Register("getSecretaryGeneralOpinionHash", getSecretaryGeneralOpinionHash)
	L.Register("getStage", getStage)

	L.Register("getLeaderPrivkey", getLeaderPrivkey)
	L.Register("getNewLeaderPrivkey", getNewLeaderPrivkey)
	L.Register("getSecretaryGeneralPrivkey", getSecretaryGeneralPrivkey)
	L.Register("getSecretaryGeneralPublickey", getSecretaryGeneralPublickey)
	L.Register("getRecipient", getRecipient)
	L.Register("getNewOwnerPublicKey", getNewOwnerPublicKey)
	L.Register("getNewOwnerPrivateKey", getNewOwnerPrivateKey)
	L.Register("getTargetHash", getTargetHash)
	L.Register("getCloseProposalHash", getCloseProposalHash)
	L.Register("getCRExpensesAddress", getCRExpensesAddress)
	L.Register("getPayloadVersion", getPayloadVersion)
	L.Register("getManagementType", getManagementType)
	L.Register("getCRManagementPublicKey", getCRManagementPublicKey)
	L.Register("getCRManagementPrivateKey", getCRManagementPrivateKey)
	L.Register("getCRcommitteeDID", getCRCommitteeDID)
}

func scriptAction(c *cli.Context) error {
	if c.NumFlags() == 0 {
		cli.ShowSubcommandHelp(c)
		return nil
	}

	fileContent := c.String("file")
	strContent := c.String("str")
	testContent := c.String("test")

	L := lua.NewState()
	defer L.Close()
	L.PreloadModule("api", api.Loader)
	api.RegisterDataType(L)

	if strContent != "" {
		if err := L.DoString(strContent); err != nil {
			panic(err)
		}
	}

	if fileContent != "" {
		registerParams(c, L)
		if err := L.DoFile(fileContent); err != nil {
			panic(err)
		}
	}

	if testContent != "" {
		fmt.Println("begin white box")
		if err := L.DoFile(testContent); err != nil {
			println(err.Error())
			os.Exit(1)
		} else {
			os.Exit(0)
		}
	}

	return nil
}

func NewCommand() *cli.Command {
	return &cli.Command{
		Name:        "script",
		Usage:       "Test the blockchain via lua script",
		Description: "With ela-cli test, you could test blockchain.",
		ArgsUsage:   "[args]",
		Flags: []cli.Flag{
			common.AccountWalletFlag,
			common.AccountPasswordFlag,
			cli.StringFlag{
				Name:  "file, f",
				Usage: "test file",
			},
			cli.StringFlag{
				Name:  "str, s",
				Usage: "test string",
			},
			cli.StringFlag{
				Name:  "test, t",
				Usage: "white box test",
			},
			cli.StringFlag{
				Name:  "publickey, pk",
				Usage: "set the public key",
			},
			cli.StringFlag{
				Name:  "depositaddr, daddr",
				Usage: "set the deposit addr",
			},
			cli.Float64Flag{
				Name:  "depositamount, damount",
				Usage: "set the amount",
			},
			cli.StringFlag{
				Name:  "nickname, nn",
				Usage: "set the nick name",
			},
			cli.StringFlag{
				Name:  "url, u",
				Usage: "set the url",
			},
			cli.Int64Flag{
				Name:  "location, l",
				Usage: "set the location",
			},
			cli.Float64Flag{
				Name:  "amount",
				Usage: "set the amount",
			},
			cli.Float64Flag{
				Name:  "fee",
				Usage: "set the fee",
			},
			cli.StringFlag{
				Name:  "code, c",
				Usage: "set the code",
			},
			cli.Float64Flag{
				Name:  "votes, v",
				Usage: "set the votes",
			},
			cli.StringFlag{
				Name:  "to",
				Usage: "set the output address",
			},
			cli.StringFlag{
				Name:  "amounts",
				Usage: "set a list of amounts",
			},
			cli.StringFlag{
				Name:  "ownerpublickey, opk",
				Usage: "set the node public key",
			},
			cli.StringFlag{
				Name:  "ownerprivatekey, oprk",
				Usage: "set the node owner private key",
			},
			cli.StringFlag{
				Name:  "nodepublickey, npk",
				Usage: "set the owner public key",
			},
			cli.StringFlag{
				Name:  "host",
				Usage: "set the host address",
			},
			cli.StringFlag{
				Name:  "candidates, cds",
				Usage: "set the candidates public key",
			},
			cli.StringFlag{
				Name:  "candidateVotes, cvs",
				Usage: "set the candidateVotes values",
			},
			cli.Int64Flag{
				Name:  "proposaltype",
				Usage: "set the proposal type",
			},
			cli.StringFlag{
				Name:  "drafthash",
				Usage: "set the draft proposal hash",
			},
			cli.StringFlag{
				Name:  "targethash",
				Usage: "set the target proposal hash",
			},
			cli.StringFlag{
				Name:  "recipient",
				Usage: "set the recipient address",
			},
			cli.StringFlag{
				Name:  "closeproposalhash",
				Usage: "set the close proposal hash",
			},
			cli.StringFlag{
				Name:  "voteresult, votres",
				Usage: "set the owner public key",
			},
			cli.StringFlag{
				Name:  "budgets",
				Usage: "set the budgets",
			},
			cli.StringFlag{
				Name:  "proposalhash, prophash",
				Usage: "set the owner public key",
			},
			cli.StringFlag{
				Name:  "votecontenttype, votconttype",
				Usage: "set the owner public key",
			},
			cli.Int64Flag{
				Name:  "proposaltrackingtype",
				Usage: "set the type of proposal tracking transaction",
			},
			cli.StringFlag{
				Name:  "messagehash",
				Usage: "set the hash of proposal tracking document",
			},
			cli.StringFlag{
				Name:  "cropinionhash",
				Usage: "set the hash of proposal opinion",
			},
			cli.StringFlag{
				Name:  "secretarygeneralopinionhash",
				Usage: "set the hash of proposal tracking opinion",
			},
			cli.Int64Flag{
				Name:  "stage",
				Usage: "set the stage of proposal",
			},
			cli.StringFlag{
				Name:  "newownerpublickey",
				Usage: "set the public key of new proposal leader",
			},
			cli.StringFlag{
				Name:  "newownerprivatekey",
				Usage: "set the private key of new proposal leader",
			},
			cli.StringFlag{
				Name:  "secretarygeneralprivatekey",
				Usage: "set the private key of secretary general",
			},
			cli.StringFlag{
				Name:  "secretarygeneralpublickey",
				Usage: "set the public key of secretary general",
			},
			cli.StringFlag{
				Name:  "crccommiteeaddr",
				Usage: "set the crccommiteeaddress",
			},
			cli.Int64Flag{
				Name:  "payloadversion",
				Usage: "set the version of payload",
			},
		},
		Action: scriptAction,
		OnUsageError: func(c *cli.Context, err error, isSubcommand bool) error {
			common.PrintError(c, err, "script")
			return cli.NewExitError("", 1)
		},
	}
}<|MERGE_RESOLUTION|>--- conflicted
+++ resolved
@@ -254,7 +254,6 @@
 		L.Push(lua.LNumber(payloadVersion))
 		return 1
 	}
-<<<<<<< HEAD
 	getManagementType := func(L *lua.LState) int {
 		L.Push(lua.LNumber(managementType))
 		return 1
@@ -271,7 +270,6 @@
 		L.Push(lua.LString(crCommitteeDID))
 		return 1
 	}
-=======
 
 	L.Register("getWallet", getWallet)
 	L.Register("getPassword", getPassword)
@@ -294,7 +292,6 @@
 	L.Register("getDraftHash", getDraftHash)
 	L.Register("getOwnerPublicKey", getOwnerPublicKey)
 	L.Register("getOwnerPrivateKey", getOwnerPrivateKey)
->>>>>>> cf3fd422
 
 	L.Register("getProposalType", getProposalType)
 	L.Register("getDraftData", getDraftData)
