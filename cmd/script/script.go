// Copyright (c) 2017-2019 The Elastos Foundation
// Use of this source code is governed by an MIT
// license that can be found in the LICENSE file.
//

package script

import (
	"fmt"
	"os"
	"strings"

	"github.com/elastos/Elastos.ELA/cmd/common"
	"github.com/elastos/Elastos.ELA/cmd/script/api"

	"github.com/urfave/cli"
	lua "github.com/yuin/gopher-lua"
)

func registerParams(c *cli.Context, L *lua.LState) {
	wallet := c.String("wallet")
	password := c.String("password")
	code := c.String("code")
	publicKey := c.String("publickey")
	depositAddr := c.String("depositaddr")
	nickname := c.String("nickname")
	url := c.String("url")
	location := c.Int64("location")
	depositAmount := c.Float64("depositamount")
	amount := c.Float64("amount")
	fee := c.Float64("fee")
	votes := c.Float64("votes")
	toAddr := c.String("to")
	amounts := c.String("amounts")
	ownPubkey := c.String("ownerpublickey")
	nodePubkey := c.String("nodepublickey")
	host := c.String("host")
<<<<<<< HEAD
	candidates := c.String("candidates")
	candidateVotes := c.String("candidateVotes")
	draftHash := c.String("drafthash")
=======
	candidates := c.StringSlice("candidates")
	candidateVotes := c.StringSlice("candidateVotes")
	payloadVersion := c.Int64("payloadVersion")
>>>>>>> 6f40e581

	getWallet := func(L *lua.LState) int {
		L.Push(lua.LString(wallet))
		return 1
	}
	getPassword := func(L *lua.LState) int {
		L.Push(lua.LString(password))
		return 1
	}
	getDepositAddr := func(L *lua.LState) int {
		L.Push(lua.LString(depositAddr))
		return 1
	}
	getPublicKey := func(L *lua.LState) int {
		L.Push(lua.LString(publicKey))
		return 1
	}
	getCode := func(L *lua.LState) int {
		L.Push(lua.LString(code))
		return 1
	}
	getNickName := func(L *lua.LState) int {
		L.Push(lua.LString(nickname))
		return 1
	}
	getUrl := func(L *lua.LState) int {
		L.Push(lua.LString(url))
		return 1
	}
	getLocation := func(L *lua.LState) int {
		L.Push(lua.LNumber(location))
		return 1
	}
	getDepositAmount := func(L *lua.LState) int {
		L.Push(lua.LNumber(depositAmount))
		return 1
	}
	getAmount := func(L *lua.LState) int {
		L.Push(lua.LNumber(amount))
		return 1
	}
	getFee := func(L *lua.LState) int {
		L.Push(lua.LNumber(fee))
		return 1
	}
	getVotes := func(L *lua.LState) int {
		L.Push(lua.LNumber(votes))
		return 1
	}
	getToAddr := func(L *lua.LState) int {
		L.Push(lua.LString(toAddr))
		return 1
	}
	getAmounts := func(L *lua.LState) int {
		L.Push(lua.LString(amounts))
		return 1
	}
	getOwnerPublicKey := func(L *lua.LState) int {
		L.Push(lua.LString(ownPubkey))
		return 1
	}
	getNodePublicKey := func(L *lua.LState) int {
		L.Push(lua.LString(nodePubkey))
		return 1
	}
	getHostAddr := func(L *lua.LState) int {
		L.Push(lua.LString(host))
		return 1
	}
	getCandidates := func(L *lua.LState) int {
		table := L.NewTable()
		L.SetMetatable(table, L.GetTypeMetatable("candidates"))
		cs := strings.Split(candidates, ",")
		for _, c := range cs {
			table.Append(lua.LString(c))
		}
		L.Push(table)
		return 1
	}
	getCandidateVotes := func(L *lua.LState) int {
		table := L.NewTable()
		L.SetMetatable(table, L.GetTypeMetatable("candidateVotes"))
		votes := strings.Split(candidateVotes, ",")
		for _, cv := range votes {
			table.Append(lua.LString(cv))
		}
		L.Push(table)
		return 1
	}
<<<<<<< HEAD
	getDraftHash := func(L *lua.LState) int {
		L.Push(lua.LString(draftHash))
		return 1
	}
	L.Register("getWallet", getWallet)
	L.Register("getPassword", getPassword)
=======
	getPayloadVersion := func(L *lua.LState) int {
		L.Push(lua.LNumber(payloadVersion))
		return 1
	}
>>>>>>> 6f40e581
	L.Register("getDepositAddr", getDepositAddr)
	L.Register("getPublicKey", getPublicKey)
	L.Register("getCode", getCode)
	L.Register("getNickName", getNickName)
	L.Register("getUrl", getUrl)
	L.Register("getLocation", getLocation)
	L.Register("getDepositAmount", getDepositAmount)
	L.Register("getAmount", getAmount)
	L.Register("getFee", getFee)
	L.Register("getVotes", getVotes)
	L.Register("getToAddr", getToAddr)
	L.Register("getAmounts", getAmounts)
	L.Register("getOwnerPublicKey", getOwnerPublicKey)
	L.Register("getNodePublicKey", getNodePublicKey)
	L.Register("getHostAddr", getHostAddr)
	L.Register("getCandidates", getCandidates)
	L.Register("getCandidateVotes", getCandidateVotes)
<<<<<<< HEAD
	L.Register("getDraftHash", getDraftHash)

	registerCRCProposalRelatedParams(c, L)
}

func registerCRCProposalRelatedParams(c *cli.Context, L *lua.LState) {
	proposalType := c.Int64("proposaltype")
	proposalHash := c.String("proposalhash")
	draftData := c.String("draftdata")
	budgets := c.String("budgets")
	voteResult := c.Int("voteresult")
	proposalTrackingType := c.Int64("proposaltrackingtype")
	documentHash := c.String("documenthash")
	crOpinionHash := c.String("cropinionhash")
	secretaryOpinionHash := c.String("secretaryopinionhash")
	stage := c.Int64("stage")
	leaderPubkey := c.String("leaderpublickey")
	newLeaderPubkey := c.String("newleaderpublickey")
	leaderPrivkey := c.String("leaderprivatekey")
	newLeaderPrivkey := c.String("newleaderprivatekey")
	secretaryGeneralPrivkey := c.String("secretarygeneralprivatekey")
	recipient := c.String("recipient")
	crcCommitteeAddress := c.String("crccommiteeaddr")

	getProposalType := func(L *lua.LState) int {
		L.Push(lua.LNumber(proposalType))
		return 1
	}
	getProposalHash := func(L *lua.LState) int {
		L.Push(lua.LString(proposalHash))
		return 1
	}
	getDraftData := func(L *lua.LState) int {
		L.Push(lua.LString(draftData))
		return 1
	}
	getBudgets := func(L *lua.LState) int {
		table := L.NewTable()
		L.SetMetatable(table, L.GetTypeMetatable("budgets"))
		bs := strings.Split(budgets, ",")
		for _, budget := range bs {
			table.Append(lua.LString(budget))
		}
		L.Push(table)
		return 1
	}
	getVoteResult := func(L *lua.LState) int {
		L.Push(lua.LNumber(voteResult))
		return 1
	}
	getProposalTrackingType := func(L *lua.LState) int {
		L.Push(lua.LNumber(proposalTrackingType))
		return 1
	}
	getDocumentHash := func(L *lua.LState) int {
		L.Push(lua.LString(documentHash))
		return 1
	}
	getCROpinionHash := func(L *lua.LState) int {
		L.Push(lua.LString(crOpinionHash))
		return 1
	}
	getSecretaryOpinionHash := func(L *lua.LState) int {
		L.Push(lua.LString(secretaryOpinionHash))
		return 1
	}
	getStage := func(L *lua.LState) int {
		L.Push(lua.LNumber(stage))
		return 1
	}
	getLeaderPubkey := func(L *lua.LState) int {
		L.Push(lua.LString(leaderPubkey))
		return 1
	}
	getNewLeaderPubkey := func(L *lua.LState) int {
		L.Push(lua.LString(newLeaderPubkey))
		return 1
	}
	getLeaderPrivkey := func(L *lua.LState) int {
		L.Push(lua.LString(leaderPrivkey))
		return 1
	}
	getNewLeaderPrivkey := func(L *lua.LState) int {
		L.Push(lua.LString(newLeaderPrivkey))
		return 1
	}
	getSecretaryGeneralPrivkey := func(L *lua.LState) int {
		L.Push(lua.LString(secretaryGeneralPrivkey))
		return 1
	}
	getRecipient := func(L *lua.LState) int {
		L.Push(lua.LString(recipient))
		return 1
	}
	getCRCCommitteeAddress := func(L *lua.LState) int {
		L.Push(lua.LString(crcCommitteeAddress))
		return 1
	}
	L.Register("getProposalType", getProposalType)
	L.Register("getDraftData", getDraftData)
	L.Register("getBudgets", getBudgets)
	L.Register("getProposalHash", getProposalHash)
	L.Register("getVoteResult", getVoteResult)
	L.Register("getProposalTrackingType", getProposalTrackingType)
	L.Register("getDocumentHash", getDocumentHash)
	L.Register("getCROpinionHash", getCROpinionHash)
	L.Register("getSecretaryOpinionHash", getSecretaryOpinionHash)
	L.Register("getStage", getStage)
	L.Register("getLeaderPubkey", getLeaderPubkey)
	L.Register("getNewLeaderPubkey", getNewLeaderPubkey)
	L.Register("getLeaderPrivkey", getLeaderPrivkey)
	L.Register("getNewLeaderPrivkey", getNewLeaderPrivkey)
	L.Register("getSecretaryGeneralPrivkey", getSecretaryGeneralPrivkey)
	L.Register("getRecipient", getRecipient)
	L.Register("getCRCCommitteeAddress", getCRCCommitteeAddress)
=======
	L.Register("getPayloadVersion", getPayloadVersion)
>>>>>>> 6f40e581
}

func scriptAction(c *cli.Context) error {
	if c.NumFlags() == 0 {
		cli.ShowSubcommandHelp(c)
		return nil
	}

	fileContent := c.String("file")
	strContent := c.String("str")
	testContent := c.String("test")

	L := lua.NewState()
	defer L.Close()
	L.PreloadModule("api", api.Loader)
	api.RegisterDataType(L)

	if strContent != "" {
		if err := L.DoString(strContent); err != nil {
			panic(err)
		}
	}

	if fileContent != "" {
		registerParams(c, L)
		if err := L.DoFile(fileContent); err != nil {
			panic(err)
		}
	}

	if testContent != "" {
		fmt.Println("begin white box")
		if err := L.DoFile(testContent); err != nil {
			println(err.Error())
			os.Exit(1)
		} else {
			os.Exit(0)
		}
	}

	return nil
}

func NewCommand() *cli.Command {
	return &cli.Command{
		Name:        "script",
		Usage:       "Test the blockchain via lua script",
		Description: "With ela-cli test, you could test blockchain.",
		ArgsUsage:   "[args]",
		Flags: []cli.Flag{
			common.AccountWalletFlag,
			common.AccountPasswordFlag,
			cli.StringFlag{
				Name:  "file, f",
				Usage: "test file",
			},
			cli.StringFlag{
				Name:  "str, s",
				Usage: "test string",
			},
			cli.StringFlag{
				Name:  "test, t",
				Usage: "white box test",
			},
			cli.StringFlag{
				Name:  "publickey, pk",
				Usage: "set the public key",
			},
			cli.StringFlag{
				Name:  "depositaddr, daddr",
				Usage: "set the deposit addr",
			},
			cli.Float64Flag{
				Name:  "depositamount, damount",
				Usage: "set the amount",
			},
			cli.StringFlag{
				Name:  "nickname, nn",
				Usage: "set the nick name",
			},
			cli.StringFlag{
				Name:  "url, u",
				Usage: "set the url",
			},
			cli.Int64Flag{
				Name:  "location, l",
				Usage: "set the location",
			},
			cli.Float64Flag{
				Name:  "amount",
				Usage: "set the amount",
			},
			cli.Float64Flag{
				Name:  "fee",
				Usage: "set the fee",
			},
			cli.StringFlag{
				Name:  "code, c",
				Usage: "set the code",
			},
			cli.Float64Flag{
				Name:  "votes, v",
				Usage: "set the votes",
			},
			cli.StringFlag{
				Name:  "to",
				Usage: "set the output address",
			},
			cli.StringFlag{
				Name:  "amounts",
				Usage: "set a list of amounts",
			},
			cli.StringFlag{
				Name:  "ownerpublickey, opk",
				Usage: "set the node public key",
			},
			cli.StringFlag{
				Name:  "nodepublickey, npk",
				Usage: "set the owner public key",
			},
			cli.StringFlag{
				Name:  "host",
				Usage: "set the host address",
			},
			cli.StringFlag{
				Name:  "candidates, cds",
				Usage: "set the candidates public key",
			},
			cli.StringFlag{
				Name:  "candidateVotes, cvs",
				Usage: "set the candidateVotes values",
			},
			cli.Int64Flag{
<<<<<<< HEAD
				Name:  "proposaltype",
				Usage: "set the proposal type",
			},
			cli.StringFlag{
				Name:  "drafthash",
				Usage: "set the draft proposal hash",
			},
			cli.StringFlag{
				Name:  "voteresult, votres",
				Usage: "set the owner public key",
			},
			cli.StringFlag{
				Name:  "budgets",
				Usage: "set the budgets",
			},
			cli.StringFlag{
				Name:  "proposalhash, prophash",
				Usage: "set the owner public key",
			},
			cli.StringFlag{
				Name:  "votecontenttype, votconttype",
				Usage: "set the owner public key",
			},
			cli.Int64Flag{
				Name:  "proposaltrackingtype",
				Usage: "set the type of proposal tracking transaction",
			},
			cli.StringFlag{
				Name:  "documenthash",
				Usage: "set the hash of proposal tracking document",
			},
			cli.StringFlag{
				Name:  "cropinionhash",
				Usage: "set the hash of proposal opinion",
			},
			cli.StringFlag{
				Name:  "secretaryopinionhash",
				Usage: "set the hash of proposal tracking opinion",
			},
			cli.Int64Flag{
				Name:  "stage",
				Usage: "set the stage of proposal",
			},
			cli.StringFlag{
				Name:  "leaderpublickey",
				Usage: "set the public key of proposal leader",
			},
			cli.StringFlag{
				Name:  "newleaderpublickey",
				Usage: "set the public key of new proposal leader",
			},
			cli.StringFlag{
				Name:  "leaderprivatekey",
				Usage: "set the private key of proposal leader",
			},
			cli.StringFlag{
				Name:  "newleaderprivatekey",
				Usage: "set the private key of new proposal leader",
			},
			cli.StringFlag{
				Name:  "secretarygeneralprivatekey",
				Usage: "set the private key of secretary general",
			},
			cli.StringFlag{
				Name:  "crccommiteeaddr",
				Usage: "set the crccommiteeaddress",
=======
				Name:  "payloadVersion",
				Usage: "set the version of payload",
>>>>>>> 6f40e581
			},
		},
		Action: scriptAction,
		OnUsageError: func(c *cli.Context, err error, isSubcommand bool) error {
			common.PrintError(c, err, "script")
			return cli.NewExitError("", 1)
		},
	}
}<|MERGE_RESOLUTION|>--- conflicted
+++ resolved
@@ -35,15 +35,9 @@
 	ownPubkey := c.String("ownerpublickey")
 	nodePubkey := c.String("nodepublickey")
 	host := c.String("host")
-<<<<<<< HEAD
 	candidates := c.String("candidates")
 	candidateVotes := c.String("candidateVotes")
 	draftHash := c.String("drafthash")
-=======
-	candidates := c.StringSlice("candidates")
-	candidateVotes := c.StringSlice("candidateVotes")
-	payloadVersion := c.Int64("payloadVersion")
->>>>>>> 6f40e581
 
 	getWallet := func(L *lua.LState) int {
 		L.Push(lua.LString(wallet))
@@ -133,19 +127,12 @@
 		L.Push(table)
 		return 1
 	}
-<<<<<<< HEAD
 	getDraftHash := func(L *lua.LState) int {
 		L.Push(lua.LString(draftHash))
 		return 1
 	}
 	L.Register("getWallet", getWallet)
 	L.Register("getPassword", getPassword)
-=======
-	getPayloadVersion := func(L *lua.LState) int {
-		L.Push(lua.LNumber(payloadVersion))
-		return 1
-	}
->>>>>>> 6f40e581
 	L.Register("getDepositAddr", getDepositAddr)
 	L.Register("getPublicKey", getPublicKey)
 	L.Register("getCode", getCode)
@@ -163,7 +150,6 @@
 	L.Register("getHostAddr", getHostAddr)
 	L.Register("getCandidates", getCandidates)
 	L.Register("getCandidateVotes", getCandidateVotes)
-<<<<<<< HEAD
 	L.Register("getDraftHash", getDraftHash)
 
 	registerCRCProposalRelatedParams(c, L)
@@ -187,6 +173,7 @@
 	secretaryGeneralPrivkey := c.String("secretarygeneralprivatekey")
 	recipient := c.String("recipient")
 	crcCommitteeAddress := c.String("crccommiteeaddr")
+	payloadVersion := c.Int64("payloadVersion")
 
 	getProposalType := func(L *lua.LState) int {
 		L.Push(lua.LNumber(proposalType))
@@ -260,6 +247,10 @@
 	}
 	getCRCCommitteeAddress := func(L *lua.LState) int {
 		L.Push(lua.LString(crcCommitteeAddress))
+		return 1
+	}
+	getPayloadVersion := func(L *lua.LState) int {
+		L.Push(lua.LNumber(payloadVersion))
 		return 1
 	}
 	L.Register("getProposalType", getProposalType)
@@ -279,9 +270,7 @@
 	L.Register("getSecretaryGeneralPrivkey", getSecretaryGeneralPrivkey)
 	L.Register("getRecipient", getRecipient)
 	L.Register("getCRCCommitteeAddress", getCRCCommitteeAddress)
-=======
 	L.Register("getPayloadVersion", getPayloadVersion)
->>>>>>> 6f40e581
 }
 
 func scriptAction(c *cli.Context) error {
@@ -415,7 +404,6 @@
 				Usage: "set the candidateVotes values",
 			},
 			cli.Int64Flag{
-<<<<<<< HEAD
 				Name:  "proposaltype",
 				Usage: "set the proposal type",
 			},
@@ -482,10 +470,10 @@
 			cli.StringFlag{
 				Name:  "crccommiteeaddr",
 				Usage: "set the crccommiteeaddress",
-=======
+			},
+			cli.Int64Flag{
 				Name:  "payloadVersion",
 				Usage: "set the version of payload",
->>>>>>> 6f40e581
 			},
 		},
 		Action: scriptAction,
