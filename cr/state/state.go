// Copyright (c) 2017-2019 The Elastos Foundation
// Use of this source code is governed by an MIT
// license that can be found in the LICENSE file.
//

package state

import (
	"github.com/elastos/Elastos.ELA/common"
	"github.com/elastos/Elastos.ELA/common/config"
	"github.com/elastos/Elastos.ELA/core/contract"
	"github.com/elastos/Elastos.ELA/core/types"
	"github.com/elastos/Elastos.ELA/core/types/outputpayload"
	"github.com/elastos/Elastos.ELA/core/types/payload"
	"github.com/elastos/Elastos.ELA/crypto"
	"github.com/elastos/Elastos.ELA/utils"
)

const (
	// MinDepositAmount is the minimum deposit as a producer.
	MinDepositAmount = 5000 * 100000000

	// maxHistoryCapacity indicates the maximum capacity of change history.
	maxHistoryCapacity = 10

	// ActivateDuration is about how long we should activate from pending or
	// inactive state.
	ActivateDuration = 6
)

// State hold all CR candidates related information, and process block by block
// to update votes and any other changes about candidates.
type State struct {
	StateKeyFrame
	manager *ProposalManager

	getHistoryMember func(code []byte) []*CRMember
	getTxReference   func(tx *types.Transaction) (
		map[*types.Input]types.Output, error)

	params  *config.Params
	history *utils.History
}

// SetManager set current proposal manager that holds state of proposals.
func (s *State) SetManager(manager *ProposalManager) {
	s.manager = manager
}

type FunctionsConfig struct {
	GetHistoryMember func(code []byte) []*CRMember
	GetTxReference   func(tx *types.Transaction) (
		map[*types.Input]types.Output, error)
}

<<<<<<< HEAD
// registerFunctions set the tryStartVotingPeriod and processImpeachment function
// to change member state.
func (s *State) registerFunctions(cfg *FunctionsConfig) {
	s.getHistoryMember = cfg.GetHistoryMember
	s.getTxReference = cfg.GetTxReference
=======
// GetCandidateByID returns candidate with specified cid or did, it will return
// nil if not found.
func (s *State) GetCandidateByID(id common.Uint168) *Candidate {
	s.mtx.RLock()
	defer s.mtx.RUnlock()
	return s.getCandidateByID(id)
}

// GetCandidateByCID returns candidate with specified cid, it will return nil
// if not found.
func (s *State) GetCandidateByCID(cid common.Uint168) *Candidate {
	s.mtx.RLock()
	defer s.mtx.RUnlock()
	return s.getCandidateByCID(cid)
}

// GetCandidateByPublicKey returns candidate with specified public key, it will
// return nil if not found.
func (s *State) GetCandidateByPublicKey(publicKey string) *Candidate {
	s.mtx.RLock()
	defer s.mtx.RUnlock()
	pubkey, err := common.HexStringToBytes(publicKey)
	if err != nil {
		return nil
	}
	return s.getCandidateByPublicKey(pubkey)
>>>>>>> 6f40e581
}

// getAllCandidates returns all candidates holding within state.
func (s *State) getAllCandidates() []*Candidate {
	return s.getCandidateFromMap(s.Candidates, nil)
}

func (s *State) exist(did common.Uint168) bool {
	_, ok := s.depositInfo[did]
	return ok
}

func (s *State) isRefundable(did common.Uint168) bool {
	return s.depositInfo[did].Refundable
}

<<<<<<< HEAD
// getTotalAmount returns total amount with specified candidate or member did.
func (s *State) getTotalAmount(did common.Uint168) common.Fixed64 {
	return s.depositInfo[did].TotalAmount
}

// getDepositAmount returns deposit amount with specified candidate or member did.
func (s *State) getDepositAmount(did common.Uint168) common.Fixed64 {
	return s.depositInfo[did].DepositAmount
}

// getPenalty returns penalty with specified candidate or member did.
func (s *State) getPenalty(did common.Uint168) common.Fixed64 {
	return s.depositInfo[did].Penalty
}

// getAvailableDepositAmount returns available deposit amount with specified
// candidate or member did.
func (s *State) getAvailableDepositAmount(did common.Uint168,
	currentHeight uint32, isInVotingPeriod bool) common.Fixed64 {

	var lockedDepositAmount common.Fixed64
	if isInVotingPeriod {
		c := s.getCandidate(did)
		if c != nil && c.state == Canceled && currentHeight-c.cancelHeight <
			s.params.CRDepositLockupBlocks {
			lockedDepositAmount = MinDepositAmount
		}
=======
// ExistCandidate judges if there is a candidate with specified program code.
func (s *State) ExistCandidate(programCode []byte) bool {
	s.mtx.RLock()
	defer s.mtx.RUnlock()
	_, ok := s.CodeCIDMap[common.BytesToHexString(programCode)]
	return ok
}

// ExistCandidateByCID judges if there is a candidate with specified did.
func (s *State) ExistCandidateByCID(cid common.Uint168) (ok bool) {
	s.mtx.RLock()
	defer s.mtx.RUnlock()

	if _, ok = s.PendingCandidates[cid]; ok {
		return
	}

	if _, ok = s.ActivityCandidates[cid]; ok {
		return
>>>>>>> 6f40e581
	}
	depositInfo := s.depositInfo[did]
	return depositInfo.TotalAmount - depositInfo.DepositAmount -
		depositInfo.Penalty - lockedDepositAmount
}

<<<<<<< HEAD
// existCandidate judges if there is a candidate with specified program code.
func (s *State) existCandidate(programCode []byte) bool {
	_, ok := s.CodeDIDMap[common.BytesToHexString(programCode)]
	return ok
}

// ExistCandidateByDID judges if there is a candidate with specified did.
func (s *State) ExistCandidateByDID(did common.Uint168) (ok bool) {
	if _, ok = s.Candidates[did]; ok {
=======
	if _, ok = s.CanceledCandidates[cid]; ok {
>>>>>>> 6f40e581
		return
	}
	return
}

<<<<<<< HEAD
// existCandidateByDepositHash judges if there is a candidate with deposit hash.
func (s *State) existCandidateByDepositHash(did common.Uint168) bool {
	_, ok := s.DepositHashDIDMap[did]
=======
// ExistCandidateByDepositHash judges if there is a candidate with deposit hash.
func (s *State) ExistCandidateByDepositHash(cid common.Uint168) bool {
	s.mtx.RLock()
	_, ok := s.DepositHashMap[cid]
	s.mtx.RUnlock()
>>>>>>> 6f40e581
	return ok
}

// existCandidateByNickname judges if there is a candidate with specified
// nickname.
func (s *State) existCandidateByNickname(nickname string) bool {
	_, ok := s.Nicknames[nickname]
	return ok
}

// IsCRTransaction returns if a transaction will change the CR and votes state.
func (s *State) IsCRTransaction(tx *types.Transaction) bool {
	switch tx.TxType {
	// Transactions will changes the producers state.
	case types.RegisterCR, types.UpdateCR,
		types.UnregisterCR, types.ReturnCRDepositCoin:
		return true

	// Transactions will change the producer votes state.
	case types.TransferAsset:
		if tx.Version >= types.TxVersion09 {
			for _, output := range tx.Outputs {
				if output.Type != types.OTVote {
					continue
				}
				p, _ := output.Payload.(*outputpayload.VoteOutput)
				if p.Version < outputpayload.VoteProducerAndCRVersion {
					continue
				}
				for _, content := range p.Contents {
					if content.VoteType == outputpayload.CRC {
						return true
					}
				}
			}
		}
	}

	// Cancel votes.
	for _, input := range tx.Inputs {
		_, ok := s.Votes[input.ReferKey()]
		if ok {
			return true
		}
	}

	return false
}

// rollbackTo restores the database state to the given height, if no enough
// history to rollback to return error.
func (s *State) rollbackTo(height uint32) error {
	return s.history.RollbackTo(height)
}

// registerCR handles the register CR transaction.
func (s *State) registerCR(tx *types.Transaction, height uint32) {
	info := tx.Payload.(*payload.CRInfo)
	nickname := info.NickName
	code := common.BytesToHexString(info.Code)

	depositContract, _ := contract.CreateDepositContractByCode(info.Code)
	candidate := Candidate{
		info:           *info,
		registerHeight: height,
		votes:          0,
		state:          Pending,
		depositHash:    *depositContract.ToProgramHash(),
	}

	amount := common.Fixed64(0)
	for i, output := range tx.Outputs {
		if output.ProgramHash.IsEqual(candidate.depositHash) {
			amount += output.Value
			op := types.NewOutPoint(tx.Hash(), uint16(i))
			s.DepositOutputs[op.ReferKey()] = output.Value
		}
	}

<<<<<<< HEAD
	var firstTimeRegister bool
	if _, ok := s.depositInfo[info.DID]; !ok {
		firstTimeRegister = true
=======
	c := s.getCandidateByCID(info.CID)
	if c == nil {
		s.history.Append(height, func() {
			s.Nicknames[nickname] = struct{}{}
			s.CodeCIDMap[code] = info.CID
			s.DepositHashMap[candidate.depositHash] = struct{}{}
			s.PendingCandidates[info.CID] = &candidate
		}, func() {
			delete(s.Nicknames, nickname)
			delete(s.CodeCIDMap, code)
			delete(s.DepositHashMap, candidate.depositHash)
			delete(s.PendingCandidates, info.CID)
		})
	} else {
		candidate.votes = c.votes
		s.history.Append(height, func() {
			delete(s.CanceledCandidates, c.Info().CID)
			s.Nicknames[nickname] = struct{}{}
			s.PendingCandidates[info.CID] = &candidate
		}, func() {
			delete(s.PendingCandidates, info.CID)
			delete(s.Nicknames, nickname)
			s.CanceledCandidates[c.Info().CID] = c
		})
>>>>>>> 6f40e581
	}

	s.history.Append(height, func() {
		if firstTimeRegister {
			s.depositInfo[info.DID] = &DepositInfo{}
			s.CodeDIDMap[code] = info.DID
			s.DepositHashDIDMap[candidate.depositHash] = info.DID
		}
		s.Nicknames[nickname] = struct{}{}
		s.Candidates[info.DID] = &candidate
		s.depositInfo[info.DID].DepositAmount += MinDepositAmount
		s.depositInfo[info.DID].TotalAmount += amount
	}, func() {
		delete(s.Candidates, info.DID)
		delete(s.Nicknames, nickname)
		s.depositInfo[info.DID].DepositAmount -= MinDepositAmount
		s.depositInfo[info.DID].TotalAmount -= amount
		if firstTimeRegister {
			delete(s.depositInfo, info.DID)
			delete(s.CodeDIDMap, code)
			delete(s.DepositHashDIDMap, candidate.depositHash)
		}
	})
}

// updateCR handles the update CR transaction.
func (s *State) updateCR(info *payload.CRInfo, height uint32) {
<<<<<<< HEAD
	candidate := s.getCandidate(info.DID)
=======
	candidate := s.getCandidateByCID(info.CID)
>>>>>>> 6f40e581
	crInfo := candidate.info
	s.history.Append(height, func() {
		s.updateCandidateInfo(&crInfo, info)
	}, func() {
		s.updateCandidateInfo(info, &crInfo)
	})
}

// unregisterCR handles the cancel producer transaction.
func (s *State) unregisterCR(info *payload.UnregisterCR, height uint32) {
<<<<<<< HEAD
	candidate := s.getCandidate(info.DID)
	if candidate == nil {
		return
	}
	oriState := candidate.state
	oriRefundable := s.depositInfo[info.DID].Refundable
=======
	candidate := s.getCandidateByCID(info.CID)
	if candidate == nil {
		return
	}
	key := info.CID
	isPending := candidate.state == Pending
>>>>>>> 6f40e581
	s.history.Append(height, func() {
		s.depositInfo[info.DID].DepositAmount -= MinDepositAmount
		s.depositInfo[info.DID].Refundable = true
		candidate.cancelHeight = height
		candidate.state = Canceled
		delete(s.Nicknames, candidate.info.NickName)
	}, func() {
		s.depositInfo[info.DID].DepositAmount += MinDepositAmount
		s.depositInfo[info.DID].Refundable = oriRefundable
		candidate.cancelHeight = 0
		candidate.state = oriState
		s.Nicknames[candidate.info.NickName] = struct{}{}
	})
}

// updateCandidateInfo updates the candidate's info with value compare,
// any change will be updated.
func (s *State) updateCandidateInfo(origin *payload.CRInfo, update *payload.CRInfo) {
<<<<<<< HEAD
	candidate := s.getCandidate(origin.DID)
=======
	candidate := s.getCandidateByCID(origin.CID)
>>>>>>> 6f40e581

	// compare and update node nickname.
	if origin.NickName != update.NickName {
		delete(s.Nicknames, origin.NickName)
		s.Nicknames[update.NickName] = struct{}{}
	}

	candidate.info = *update
}

// processDeposit takes a transaction output with deposit program hash.
func (s *State) processDeposit(tx *types.Transaction, height uint32) {
	for i, output := range tx.Outputs {
		if contract.GetPrefixType(output.ProgramHash) == contract.PrefixDeposit {
			if s.addCRCRelatedAssert(output, height) {
				op := types.NewOutPoint(tx.Hash(), uint16(i))
				s.DepositOutputs[op.ReferKey()] = output.Value
			}
		}
	}
}

// returnDeposit change producer state to ReturnedDeposit
func (s *State) returnDeposit(tx *types.Transaction, height uint32) {
	var inputValue common.Fixed64
	for _, input := range tx.Inputs {
		inputValue += s.DepositOutputs[input.ReferKey()]
	}

	returnCandidateAction := func(candidate *Candidate, originState CandidateState) {
		s.history.Append(height, func() {
			candidate.state = Returned
		}, func() {
			candidate.state = originState
		})
	}

	returnMemberAction := func(member *CRMember, originState MemberState) {
		s.history.Append(height, func() {
			member.MemberState = MemberReturned
		}, func() {
			member.MemberState = originState
		})
	}

	updateAmountAction := func(did common.Uint168) {
		s.history.Append(height, func() {
			s.depositInfo[did].TotalAmount -= inputValue
			s.depositInfo[did].Refundable = false
		}, func() {
			s.depositInfo[did].TotalAmount += inputValue
			s.depositInfo[did].Refundable = true
		})
	}

	for _, program := range tx.Programs {
		did, _ := getDIDByCode(program.Code)
		if candidate := s.getCandidate(*did); candidate != nil {
			returnCandidateAction(candidate, candidate.state)
		}
		if candidates := s.getHistoryCandidate(*did); len(candidates) != 0 {
			for _, c := range candidates {
				if c.state != Returned {
					returnCandidateAction(c, c.state)
				}
			}
		}
		if members := s.getHistoryMember(program.Code); len(members) != 0 {
			for _, m := range members {
				returnMemberAction(m, m.MemberState)
			}
		}

		updateAmountAction(*did)
	}
}

// addCRCRelatedAssert will plus deposit amount for CRC referenced in
// program hash of transaction output.
func (s *State) addCRCRelatedAssert(output *types.Output, height uint32) bool {
	if did, ok := s.getDIDByDepositHash(output.ProgramHash); ok {
		s.history.Append(height, func() {
			s.depositInfo[did].TotalAmount += output.Value
		}, func() {
			s.depositInfo[did].TotalAmount -= output.Value
		})
		return true
	}
	return false
}

// getDIDByDepositHash will try to get did of candidate or member with specified
// program hash.
func (s *State) getDIDByDepositHash(hash common.Uint168) (common.Uint168, bool) {
	did, ok := s.DepositHashDIDMap[hash]
	return did, ok
}

<<<<<<< HEAD
// processCancelVotes takes a transaction, if the transaction takes a previous
// vote output then try to subtract the vote.
func (s *State) processCancelVotes(tx *types.Transaction, height uint32) {
	var exist bool
	for _, input := range tx.Inputs {
		referKey := input.ReferKey()
		if _, ok := s.Votes[referKey]; ok {
			exist = true
=======
// processVoteOutput takes a transaction output with vote payload.
func (s *State) processVoteOutput(output *types.Output, height uint32) {
	p := output.Payload.(*outputpayload.VoteOutput)
	for _, vote := range p.Contents {
		for _, cv := range vote.CandidateVotes {
			did, err := common.Uint168FromBytes(cv.Candidate)
			if err != nil {
				continue
			}
			candidate := s.getCandidateByCID(*did)
			if candidate == nil {
				continue
			}

			switch vote.VoteType {
			case outputpayload.CRC:
				v := cv.Votes
				s.history.Append(height, func() {
					candidate.votes += v
				}, func() {
					candidate.votes -= v
				})
			}
>>>>>>> 6f40e581
		}
	}
	if !exist {
		return
	}

	references, err := s.getTxReference(tx)
	if err != nil {
		log.Errorf("get tx reference failed, tx hash:%s", tx.Hash())
		return
	}
	for _, input := range tx.Inputs {
		referKey := input.ReferKey()
		_, ok := s.Votes[referKey]
		if ok {
			out := references[input]
			s.processVoteCancel(&out, height)
		}
	}
}

// processVoteCRC record candidate votes.
func (s *State) processVoteCRC(height uint32, cv outputpayload.CandidateVotes) {
	did, err := common.Uint168FromBytes(cv.Candidate)
	if err != nil {
		return
	}
	candidate := s.getCandidate(*did)
	if candidate == nil {
		return
	}
	v := cv.Votes
	s.history.Append(height, func() {
		candidate.votes += v
	}, func() {
		candidate.votes -= v
	})
}

// processVoteCRCProposal record proposal reject votes.
func (s *State) processVoteCRCProposal(height uint32,
	cv outputpayload.CandidateVotes) {
	proposalHash, _ := common.Uint256FromBytes(cv.Candidate)
	proposalState := s.manager.getProposal(*proposalHash)
	v := cv.Votes
	s.history.Append(height, func() {
		proposalState.VotersRejectAmount += v
	}, func() {
		proposalState.VotersRejectAmount -= v
	})
}

// processVoteCancel takes a previous vote output and decrease CR votes.
func (s *State) processVoteCancel(output *types.Output, height uint32) {
	p := output.Payload.(*outputpayload.VoteOutput)
	for _, vote := range p.Contents {
		for _, cv := range vote.CandidateVotes {
<<<<<<< HEAD
=======
			did, err := common.Uint168FromBytes(cv.Candidate)
			if err != nil {
				continue
			}
			candidate := s.getCandidateByCID(*did)
			if candidate == nil {
				continue
			}
>>>>>>> 6f40e581
			switch vote.VoteType {
			case outputpayload.CRC:
				did, err := common.Uint168FromBytes(cv.Candidate)
				if err != nil {
					continue
				}
				candidate := s.getCandidate(*did)
				if candidate == nil {
					continue
				}
				v := cv.Votes
				s.history.Append(height, func() {
					candidate.votes -= v
				}, func() {
					candidate.votes += v
				})

			case outputpayload.CRCProposal:
				proposalHash, _ := common.Uint256FromBytes(cv.Candidate)
				proposalState := s.manager.getProposal(*proposalHash)
				v := cv.Votes
				s.history.Append(height, func() {
					proposalState.VotersRejectAmount -= v
				}, func() {
					proposalState.VotersRejectAmount += v
				})
			}
		}
	}
}

<<<<<<< HEAD
// getCandidate returns candidate with specified did, it will return nil
// nil if not found.
func (s *State) getCandidate(did common.Uint168) *Candidate {
	if c, ok := s.Candidates[did]; ok {
=======
func (s *State) getCandidateByID(id common.Uint168) *Candidate {
	for k, v := range s.CodeCIDMap {
		if v.IsEqual(id) {
			return s.getCandidateByCID(v)
		}
		code, _ := common.HexStringToBytes(k)
		newCode := make([]byte, len(code))
		copy(newCode, code)
		didCode := append(newCode[:len(newCode)-1], common.DID)
		ct, _ := contract.CreateCRIDContractByCode(didCode)
		did := ct.ToProgramHash()
		if did.IsEqual(id) {
			return s.getCandidateByCID(v)
		}
	}
	return nil
}

func (s *State) getCandidateByCID(cid common.Uint168) *Candidate {
	if c, ok := s.PendingCandidates[cid]; ok {
		return c
	}

	if c, ok := s.ActivityCandidates[cid]; ok {
		return c
	}

	if c, ok := s.CanceledCandidates[cid]; ok {
>>>>>>> 6f40e581
		return c
	}
	return nil
}

<<<<<<< HEAD
func (s *State) getHistoryCandidate(did common.Uint168) []*Candidate {
	candidates := make([]*Candidate, 0)
	for _, v := range s.HistoryCandidates {
		if c, ok := v[did]; ok {
			candidates = append(candidates, c)
		}
	}
	return candidates
=======
func (s *State) getCandidateByPublicKey(publicKey []byte) *Candidate {
	pubkey, err := crypto.DecodePoint(publicKey)
	if err != nil {
		return nil
	}
	code, err := contract.CreateStandardRedeemScript(pubkey)
	if err != nil {
		return nil
	}
	ct, err := contract.CreateCRIDContractByCode(code)
	if err != nil {
		return nil
	}
	cid := ct.ToProgramHash()
	return s.getCandidateByCID(*cid)
}

func (s *State) getCandidate(programCode []byte) *Candidate {
	cid, ok := s.getCIDByCode(programCode)
	if !ok {
		return nil
	}
	return s.getCandidateByCID(cid)
>>>>>>> 6f40e581
}

func (s *State) getCIDByCode(programCode []byte) (cid common.Uint168,
	exist bool) {
	codeStr := common.BytesToHexString(programCode)
	cid, exist = s.CodeCIDMap[codeStr]
	return
}

// getCandidates returns candidates with specified candidate state.
func (s *State) getCandidates(state CandidateState) []*Candidate {
	switch state {
	case Pending, Active, Canceled, Returned:
		return s.getCandidateFromMap(s.Candidates,
			func(candidate *Candidate) bool {
				return candidate.state == state
			})
	default:
		return []*Candidate{}
	}
}

func (s *State) getCandidateFromMap(cmap map[common.Uint168]*Candidate,
	filter func(*Candidate) bool) []*Candidate {
	result := make([]*Candidate, 0, len(cmap))
	for _, v := range cmap {
		if filter != nil && !filter(v) {
			continue
		}
		result = append(result, v)
	}
	return result
}

func NewState(chainParams *config.Params) *State {
	return &State{
		StateKeyFrame: *NewStateKeyFrame(),
		params:        chainParams,
		history:       utils.NewHistory(maxHistoryCapacity),
	}
}<|MERGE_RESOLUTION|>--- conflicted
+++ resolved
@@ -53,40 +53,11 @@
 		map[*types.Input]types.Output, error)
 }
 
-<<<<<<< HEAD
 // registerFunctions set the tryStartVotingPeriod and processImpeachment function
 // to change member state.
 func (s *State) registerFunctions(cfg *FunctionsConfig) {
 	s.getHistoryMember = cfg.GetHistoryMember
 	s.getTxReference = cfg.GetTxReference
-=======
-// GetCandidateByID returns candidate with specified cid or did, it will return
-// nil if not found.
-func (s *State) GetCandidateByID(id common.Uint168) *Candidate {
-	s.mtx.RLock()
-	defer s.mtx.RUnlock()
-	return s.getCandidateByID(id)
-}
-
-// GetCandidateByCID returns candidate with specified cid, it will return nil
-// if not found.
-func (s *State) GetCandidateByCID(cid common.Uint168) *Candidate {
-	s.mtx.RLock()
-	defer s.mtx.RUnlock()
-	return s.getCandidateByCID(cid)
-}
-
-// GetCandidateByPublicKey returns candidate with specified public key, it will
-// return nil if not found.
-func (s *State) GetCandidateByPublicKey(publicKey string) *Candidate {
-	s.mtx.RLock()
-	defer s.mtx.RUnlock()
-	pubkey, err := common.HexStringToBytes(publicKey)
-	if err != nil {
-		return nil
-	}
-	return s.getCandidateByPublicKey(pubkey)
->>>>>>> 6f40e581
 }
 
 // getAllCandidates returns all candidates holding within state.
@@ -94,99 +65,65 @@
 	return s.getCandidateFromMap(s.Candidates, nil)
 }
 
-func (s *State) exist(did common.Uint168) bool {
-	_, ok := s.depositInfo[did]
+func (s *State) exist(cid common.Uint168) bool {
+	_, ok := s.depositInfo[cid]
 	return ok
 }
 
-func (s *State) isRefundable(did common.Uint168) bool {
-	return s.depositInfo[did].Refundable
-}
-
-<<<<<<< HEAD
-// getTotalAmount returns total amount with specified candidate or member did.
-func (s *State) getTotalAmount(did common.Uint168) common.Fixed64 {
-	return s.depositInfo[did].TotalAmount
-}
-
-// getDepositAmount returns deposit amount with specified candidate or member did.
-func (s *State) getDepositAmount(did common.Uint168) common.Fixed64 {
-	return s.depositInfo[did].DepositAmount
-}
-
-// getPenalty returns penalty with specified candidate or member did.
-func (s *State) getPenalty(did common.Uint168) common.Fixed64 {
-	return s.depositInfo[did].Penalty
+func (s *State) isRefundable(cid common.Uint168) bool {
+	return s.depositInfo[cid].Refundable
+}
+
+// getTotalAmount returns total amount with specified candidate or member cid.
+func (s *State) getTotalAmount(cid common.Uint168) common.Fixed64 {
+	return s.depositInfo[cid].TotalAmount
+}
+
+// getDepositAmount returns deposit amount with specified candidate or member cid.
+func (s *State) getDepositAmount(cid common.Uint168) common.Fixed64 {
+	return s.depositInfo[cid].DepositAmount
+}
+
+// getPenalty returns penalty with specified candidate or member cid.
+func (s *State) getPenalty(cid common.Uint168) common.Fixed64 {
+	return s.depositInfo[cid].Penalty
 }
 
 // getAvailableDepositAmount returns available deposit amount with specified
 // candidate or member did.
-func (s *State) getAvailableDepositAmount(did common.Uint168,
+func (s *State) getAvailableDepositAmount(cid common.Uint168,
 	currentHeight uint32, isInVotingPeriod bool) common.Fixed64 {
 
 	var lockedDepositAmount common.Fixed64
 	if isInVotingPeriod {
-		c := s.getCandidate(did)
+		c := s.getCandidate(cid)
 		if c != nil && c.state == Canceled && currentHeight-c.cancelHeight <
 			s.params.CRDepositLockupBlocks {
 			lockedDepositAmount = MinDepositAmount
 		}
-=======
-// ExistCandidate judges if there is a candidate with specified program code.
-func (s *State) ExistCandidate(programCode []byte) bool {
-	s.mtx.RLock()
-	defer s.mtx.RUnlock()
+	}
+	depositInfo := s.depositInfo[cid]
+	return depositInfo.TotalAmount - depositInfo.DepositAmount -
+		depositInfo.Penalty - lockedDepositAmount
+}
+
+// existCandidate judges if there is a candidate with specified program code.
+func (s *State) existCandidate(programCode []byte) bool {
 	_, ok := s.CodeCIDMap[common.BytesToHexString(programCode)]
 	return ok
 }
 
-// ExistCandidateByCID judges if there is a candidate with specified did.
+// ExistCandidateByCID judges if there is a candidate with specified cid.
 func (s *State) ExistCandidateByCID(cid common.Uint168) (ok bool) {
-	s.mtx.RLock()
-	defer s.mtx.RUnlock()
-
-	if _, ok = s.PendingCandidates[cid]; ok {
+	if _, ok = s.Candidates[cid]; ok {
 		return
 	}
-
-	if _, ok = s.ActivityCandidates[cid]; ok {
-		return
->>>>>>> 6f40e581
-	}
-	depositInfo := s.depositInfo[did]
-	return depositInfo.TotalAmount - depositInfo.DepositAmount -
-		depositInfo.Penalty - lockedDepositAmount
-}
-
-<<<<<<< HEAD
-// existCandidate judges if there is a candidate with specified program code.
-func (s *State) existCandidate(programCode []byte) bool {
-	_, ok := s.CodeDIDMap[common.BytesToHexString(programCode)]
-	return ok
-}
-
-// ExistCandidateByDID judges if there is a candidate with specified did.
-func (s *State) ExistCandidateByDID(did common.Uint168) (ok bool) {
-	if _, ok = s.Candidates[did]; ok {
-=======
-	if _, ok = s.CanceledCandidates[cid]; ok {
->>>>>>> 6f40e581
-		return
-	}
 	return
 }
 
-<<<<<<< HEAD
 // existCandidateByDepositHash judges if there is a candidate with deposit hash.
-func (s *State) existCandidateByDepositHash(did common.Uint168) bool {
-	_, ok := s.DepositHashDIDMap[did]
-=======
-// ExistCandidateByDepositHash judges if there is a candidate with deposit hash.
-func (s *State) ExistCandidateByDepositHash(cid common.Uint168) bool {
-	s.mtx.RLock()
-	_, ok := s.DepositHashMap[cid]
-	s.mtx.RUnlock()
->>>>>>> 6f40e581
+func (s *State) existCandidateByDepositHash(cid common.Uint168) bool {
+	_, ok := s.DepositHashCIDMap[cid]
 	return ok
 }
 
@@ -266,68 +203,37 @@
 		}
 	}
 
-<<<<<<< HEAD
 	var firstTimeRegister bool
-	if _, ok := s.depositInfo[info.DID]; !ok {
+	if _, ok := s.depositInfo[info.CID]; !ok {
 		firstTimeRegister = true
-=======
-	c := s.getCandidateByCID(info.CID)
-	if c == nil {
-		s.history.Append(height, func() {
-			s.Nicknames[nickname] = struct{}{}
-			s.CodeCIDMap[code] = info.CID
-			s.DepositHashMap[candidate.depositHash] = struct{}{}
-			s.PendingCandidates[info.CID] = &candidate
-		}, func() {
-			delete(s.Nicknames, nickname)
-			delete(s.CodeCIDMap, code)
-			delete(s.DepositHashMap, candidate.depositHash)
-			delete(s.PendingCandidates, info.CID)
-		})
-	} else {
-		candidate.votes = c.votes
-		s.history.Append(height, func() {
-			delete(s.CanceledCandidates, c.Info().CID)
-			s.Nicknames[nickname] = struct{}{}
-			s.PendingCandidates[info.CID] = &candidate
-		}, func() {
-			delete(s.PendingCandidates, info.CID)
-			delete(s.Nicknames, nickname)
-			s.CanceledCandidates[c.Info().CID] = c
-		})
->>>>>>> 6f40e581
 	}
 
 	s.history.Append(height, func() {
 		if firstTimeRegister {
-			s.depositInfo[info.DID] = &DepositInfo{}
-			s.CodeDIDMap[code] = info.DID
-			s.DepositHashDIDMap[candidate.depositHash] = info.DID
+			s.depositInfo[info.CID] = &DepositInfo{}
+			s.CodeCIDMap[code] = info.CID
+			s.DepositHashCIDMap[candidate.depositHash] = info.CID
 		}
 		s.Nicknames[nickname] = struct{}{}
-		s.Candidates[info.DID] = &candidate
-		s.depositInfo[info.DID].DepositAmount += MinDepositAmount
-		s.depositInfo[info.DID].TotalAmount += amount
+		s.Candidates[info.CID] = &candidate
+		s.depositInfo[info.CID].DepositAmount += MinDepositAmount
+		s.depositInfo[info.CID].TotalAmount += amount
 	}, func() {
-		delete(s.Candidates, info.DID)
+		delete(s.Candidates, info.CID)
 		delete(s.Nicknames, nickname)
-		s.depositInfo[info.DID].DepositAmount -= MinDepositAmount
-		s.depositInfo[info.DID].TotalAmount -= amount
+		s.depositInfo[info.CID].DepositAmount -= MinDepositAmount
+		s.depositInfo[info.CID].TotalAmount -= amount
 		if firstTimeRegister {
-			delete(s.depositInfo, info.DID)
-			delete(s.CodeDIDMap, code)
-			delete(s.DepositHashDIDMap, candidate.depositHash)
+			delete(s.depositInfo, info.CID)
+			delete(s.CodeCIDMap, code)
+			delete(s.DepositHashCIDMap, candidate.depositHash)
 		}
 	})
 }
 
 // updateCR handles the update CR transaction.
 func (s *State) updateCR(info *payload.CRInfo, height uint32) {
-<<<<<<< HEAD
-	candidate := s.getCandidate(info.DID)
-=======
-	candidate := s.getCandidateByCID(info.CID)
->>>>>>> 6f40e581
+	candidate := s.getCandidate(info.CID)
 	crInfo := candidate.info
 	s.history.Append(height, func() {
 		s.updateCandidateInfo(&crInfo, info)
@@ -338,30 +244,21 @@
 
 // unregisterCR handles the cancel producer transaction.
 func (s *State) unregisterCR(info *payload.UnregisterCR, height uint32) {
-<<<<<<< HEAD
-	candidate := s.getCandidate(info.DID)
+	candidate := s.getCandidate(info.CID)
 	if candidate == nil {
 		return
 	}
 	oriState := candidate.state
-	oriRefundable := s.depositInfo[info.DID].Refundable
-=======
-	candidate := s.getCandidateByCID(info.CID)
-	if candidate == nil {
-		return
-	}
-	key := info.CID
-	isPending := candidate.state == Pending
->>>>>>> 6f40e581
+	oriRefundable := s.depositInfo[info.CID].Refundable
 	s.history.Append(height, func() {
-		s.depositInfo[info.DID].DepositAmount -= MinDepositAmount
-		s.depositInfo[info.DID].Refundable = true
+		s.depositInfo[info.CID].DepositAmount -= MinDepositAmount
+		s.depositInfo[info.CID].Refundable = true
 		candidate.cancelHeight = height
 		candidate.state = Canceled
 		delete(s.Nicknames, candidate.info.NickName)
 	}, func() {
-		s.depositInfo[info.DID].DepositAmount += MinDepositAmount
-		s.depositInfo[info.DID].Refundable = oriRefundable
+		s.depositInfo[info.CID].DepositAmount += MinDepositAmount
+		s.depositInfo[info.CID].Refundable = oriRefundable
 		candidate.cancelHeight = 0
 		candidate.state = oriState
 		s.Nicknames[candidate.info.NickName] = struct{}{}
@@ -371,11 +268,7 @@
 // updateCandidateInfo updates the candidate's info with value compare,
 // any change will be updated.
 func (s *State) updateCandidateInfo(origin *payload.CRInfo, update *payload.CRInfo) {
-<<<<<<< HEAD
-	candidate := s.getCandidate(origin.DID)
-=======
-	candidate := s.getCandidateByCID(origin.CID)
->>>>>>> 6f40e581
+	candidate := s.getCandidate(origin.CID)
 
 	// compare and update node nickname.
 	if origin.NickName != update.NickName {
@@ -432,11 +325,11 @@
 	}
 
 	for _, program := range tx.Programs {
-		did, _ := getDIDByCode(program.Code)
-		if candidate := s.getCandidate(*did); candidate != nil {
+		cid, _ := getCIDByCode(program.Code)
+		if candidate := s.getCandidate(*cid); candidate != nil {
 			returnCandidateAction(candidate, candidate.state)
 		}
-		if candidates := s.getHistoryCandidate(*did); len(candidates) != 0 {
+		if candidates := s.getHistoryCandidate(*cid); len(candidates) != 0 {
 			for _, c := range candidates {
 				if c.state != Returned {
 					returnCandidateAction(c, c.state)
@@ -449,32 +342,31 @@
 			}
 		}
 
-		updateAmountAction(*did)
+		updateAmountAction(*cid)
 	}
 }
 
 // addCRCRelatedAssert will plus deposit amount for CRC referenced in
 // program hash of transaction output.
 func (s *State) addCRCRelatedAssert(output *types.Output, height uint32) bool {
-	if did, ok := s.getDIDByDepositHash(output.ProgramHash); ok {
+	if cid, ok := s.getCIDByDepositHash(output.ProgramHash); ok {
 		s.history.Append(height, func() {
-			s.depositInfo[did].TotalAmount += output.Value
+			s.depositInfo[cid].TotalAmount += output.Value
 		}, func() {
-			s.depositInfo[did].TotalAmount -= output.Value
+			s.depositInfo[cid].TotalAmount -= output.Value
 		})
 		return true
 	}
 	return false
 }
 
-// getDIDByDepositHash will try to get did of candidate or member with specified
+// getCIDByDepositHash will try to get cid of candidate or member with specified
 // program hash.
-func (s *State) getDIDByDepositHash(hash common.Uint168) (common.Uint168, bool) {
-	did, ok := s.DepositHashDIDMap[hash]
-	return did, ok
-}
-
-<<<<<<< HEAD
+func (s *State) getCIDByDepositHash(hash common.Uint168) (common.Uint168, bool) {
+	cid, ok := s.DepositHashCIDMap[hash]
+	return cid, ok
+}
+
 // processCancelVotes takes a transaction, if the transaction takes a previous
 // vote output then try to subtract the vote.
 func (s *State) processCancelVotes(tx *types.Transaction, height uint32) {
@@ -483,31 +375,6 @@
 		referKey := input.ReferKey()
 		if _, ok := s.Votes[referKey]; ok {
 			exist = true
-=======
-// processVoteOutput takes a transaction output with vote payload.
-func (s *State) processVoteOutput(output *types.Output, height uint32) {
-	p := output.Payload.(*outputpayload.VoteOutput)
-	for _, vote := range p.Contents {
-		for _, cv := range vote.CandidateVotes {
-			did, err := common.Uint168FromBytes(cv.Candidate)
-			if err != nil {
-				continue
-			}
-			candidate := s.getCandidateByCID(*did)
-			if candidate == nil {
-				continue
-			}
-
-			switch vote.VoteType {
-			case outputpayload.CRC:
-				v := cv.Votes
-				s.history.Append(height, func() {
-					candidate.votes += v
-				}, func() {
-					candidate.votes -= v
-				})
-			}
->>>>>>> 6f40e581
 		}
 	}
 	if !exist {
@@ -531,11 +398,11 @@
 
 // processVoteCRC record candidate votes.
 func (s *State) processVoteCRC(height uint32, cv outputpayload.CandidateVotes) {
-	did, err := common.Uint168FromBytes(cv.Candidate)
+	cid, err := common.Uint168FromBytes(cv.Candidate)
 	if err != nil {
 		return
 	}
-	candidate := s.getCandidate(*did)
+	candidate := s.getCandidate(*cid)
 	if candidate == nil {
 		return
 	}
@@ -565,17 +432,6 @@
 	p := output.Payload.(*outputpayload.VoteOutput)
 	for _, vote := range p.Contents {
 		for _, cv := range vote.CandidateVotes {
-<<<<<<< HEAD
-=======
-			did, err := common.Uint168FromBytes(cv.Candidate)
-			if err != nil {
-				continue
-			}
-			candidate := s.getCandidateByCID(*did)
-			if candidate == nil {
-				continue
-			}
->>>>>>> 6f40e581
 			switch vote.VoteType {
 			case outputpayload.CRC:
 				did, err := common.Uint168FromBytes(cv.Candidate)
@@ -607,16 +463,19 @@
 	}
 }
 
-<<<<<<< HEAD
-// getCandidate returns candidate with specified did, it will return nil
+// getCandidate returns candidate with specified cid, it will return nil
 // nil if not found.
-func (s *State) getCandidate(did common.Uint168) *Candidate {
-	if c, ok := s.Candidates[did]; ok {
-=======
+func (s *State) getCandidate(cid common.Uint168) *Candidate {
+	if c, ok := s.Candidates[cid]; ok {
+		return c
+	}
+	return nil
+}
+
 func (s *State) getCandidateByID(id common.Uint168) *Candidate {
 	for k, v := range s.CodeCIDMap {
 		if v.IsEqual(id) {
-			return s.getCandidateByCID(v)
+			return s.getCandidate(v)
 		}
 		code, _ := common.HexStringToBytes(k)
 		newCode := make([]byte, len(code))
@@ -625,38 +484,12 @@
 		ct, _ := contract.CreateCRIDContractByCode(didCode)
 		did := ct.ToProgramHash()
 		if did.IsEqual(id) {
-			return s.getCandidateByCID(v)
+			return s.getCandidate(v)
 		}
 	}
 	return nil
 }
 
-func (s *State) getCandidateByCID(cid common.Uint168) *Candidate {
-	if c, ok := s.PendingCandidates[cid]; ok {
-		return c
-	}
-
-	if c, ok := s.ActivityCandidates[cid]; ok {
-		return c
-	}
-
-	if c, ok := s.CanceledCandidates[cid]; ok {
->>>>>>> 6f40e581
-		return c
-	}
-	return nil
-}
-
-<<<<<<< HEAD
-func (s *State) getHistoryCandidate(did common.Uint168) []*Candidate {
-	candidates := make([]*Candidate, 0)
-	for _, v := range s.HistoryCandidates {
-		if c, ok := v[did]; ok {
-			candidates = append(candidates, c)
-		}
-	}
-	return candidates
-=======
 func (s *State) getCandidateByPublicKey(publicKey []byte) *Candidate {
 	pubkey, err := crypto.DecodePoint(publicKey)
 	if err != nil {
@@ -671,16 +504,25 @@
 		return nil
 	}
 	cid := ct.ToProgramHash()
-	return s.getCandidateByCID(*cid)
-}
-
-func (s *State) getCandidate(programCode []byte) *Candidate {
+	return s.getCandidate(*cid)
+}
+
+func (s *State) getHistoryCandidate(cid common.Uint168) []*Candidate {
+	candidates := make([]*Candidate, 0)
+	for _, v := range s.HistoryCandidates {
+		if c, ok := v[cid]; ok {
+			candidates = append(candidates, c)
+		}
+	}
+	return candidates
+}
+
+func (s *State) getCandidateByCode(programCode []byte) *Candidate {
 	cid, ok := s.getCIDByCode(programCode)
 	if !ok {
 		return nil
 	}
-	return s.getCandidateByCID(cid)
->>>>>>> 6f40e581
+	return s.getCandidate(cid)
 }
 
 func (s *State) getCIDByCode(programCode []byte) (cid common.Uint168,
